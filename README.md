<p align="center">
<img src="https://img.shields.io/github/last-commit/sharandac/My-TTGO-Watch.svg?style=for-the-badge" />
&nbsp;
<img src="https://img.shields.io/github/license/sharandac/My-TTGO-Watch.svg?style=for-the-badge" />
&nbsp;
<a href="https://www.buymeacoffee.com/sharandac" target="_blank"><img src="https://img.shields.io/badge/Buy%20me%20a%20coffee-%E2%82%AC5-orange?style=for-the-badge&logo=buy-me-a-coffee" /></a>
</p>
<hr/>

# My-TTGO-Watch

A GUI named hedge for smartwatch like devices based on ESP32. Currently support for T-Watch2020 (V1,V2,V3), T-Watch2021, M5Paper, M5Core2 and native Linux support for testing.

## Features

* BLE communication
* Time synchronization via BLE
* Notification via BLE
* Step counting
* Wake-up on wrist rotation
* Quick actions:

  * WiFi
  * Bluetooth
  * GPS
  * Luminosity
  * Sound volume

* Multiple watch faces:

  * Embedded (digital)
  * [Community based watchfaces](https://sharandac.github.io/My-TTGO-Watchfaces/)

* Multiple 'apps':

  * Music (control the playback of the music on your phone)
  * Navigation (displays navigation instructions coming from the companion app)
  * Map (displays a map)
  * Notification (displays the last notification received)
  * Stopwatch (with all the necessary functions such as play, pause, stop)
  * Alarm
  * Step counter (displays the number of steps and daily objective)
  * Weather
  * Calendar
  * IR remote
  * ...

* Companion apps: Gadgetbridge

## Install

Clone this repository and open it with platformIO. Select the right env and then build and upload.
Or follow the great step by step [tutorial](https://www.youtube.com/watch?v=wUGADCnerCs) from [ShotokuTech](https://github.com/ShotokuTech).
If you are interested in native Linux support, please install sdl2, curl and mosquitto dev lib and change the env to emulator_* in platformIO.

```bash
sudo apt-get install libsdl2-dev libcurl4-gnutls-dev libmosquitto-dev build-essential
```

<<<<<<< HEAD
# known issues
=======
# Telegram chatgroup

Telegram chatgroup is here:
https://t.me/TTGO_Watch

# Known issues
>>>>>>> 6b00fe68

* the webserver crashes the ESP32 really often
* the battery indicator is not accurate, rather a problem with the power management unit ( axp202 )

## Development on the Windows platform

The development tools have a known issue with the size of the project on Windows platforms. When the program is built you may receive the following error:

    xtensa-esp32-elf-g++: error: CreateProcess: No such file or directory
    *** [.pio\build\t-watch2020-v1\firmware.elf] Error 1

This issue has not been seen on Linux or other platforms. If you must compile on Windows you may work around this linker issue by removing apps you do not use from the .\src\main.cpp file.

You might remove the example app commenting out these lines by adding two slashes (```//```) on these locations:

* main.cpp line 9:  ```//#include "app/example_app/example_app.h"```
* main.cpp line 65: ```//  example_app_setup();```

(Line numbers are approximate and may change as the system develops.)

Since each app includes a different set of files, you may need to comment out several apps to reduce it small enough for the Windows build.

# How to use

Cf. [Usage](USAGE.md)

# Forks that are recommended

[Pickelhaupt](https://github.com/Pickelhaupt/EUC-Dash-ESP32)<br>
[FantasyFactory](https://github.com/FantasyFactory/My-TTGO-Watch)<br>
[NorthernDIY](https://github.com/NorthernDIY/My-TTGO-Watch)<br>
[linuxthor](https://github.com/linuxthor/Hackers-TTGO-Watch)<br>
[d03n3rfr1tz3](https://github.com/d03n3rfr1tz3/TTGO.T-Watch.2020)<br>

# For the programmers

Cf. [contribution guide](CONTRIBUTING.md)

# Interface

## TTGO T-Watch 2020

![screenshot](images/screen1.png)
![screenshot](images/screen2.png)
![screenshot](images/screen3.png)
![screenshot](images/screen4.png)
![screenshot](images/screen5.png)
![screenshot](images/screen6.png)
![screenshot](images/screen7.png)
![screenshot](images/screen8.png)
![screenshot](images/screen9.png)
![screenshot](images/screen10.png)
![screenshot](images/screen11.png)
![screenshot](images/screen12.png)

## M5Paper ( downscaled )

![screenshot](images/image1.png)
![screenshot](images/image2.png)
![screenshot](images/image3.png)

## M5Core2 ( experimental )

![screenshot](images/m5core2_img1.png)
![screenshot](images/m5core2_img2.png)
![screenshot](images/m5core2_img3.png)
![screenshot](images/m5core2_img4.png)

## TTGO T-Watch 2021 ( experimental )

![screenshot](images/twatch2021_img1.png)
![screenshot](images/twatch2021_img2.png)
![screenshot](images/twatch2021_img3.png)

# Contributors

Special thanks to the following people for their help:

[5tormChild](https://github.com/5tormChild)<br>
[bwagstaff](https://github.com/bwagstaff)<br>
[chrismcna](https://github.com/chrismcna)<br>
[datacute](https://github.com/datacute)<br>
[fliuzzi02](https://github.com/fliuzzi02)<br>
[guyou](https://github.com/guyou)<br>
[jakub-vesely](https://github.com/jakub-vesely)<br>
[joshvito](https://github.com/joshvito)<br>
[JoanMCD](https://github.com/JoanMCD)<br>
[NorthernDIY](https://github.com/NorthernDIY)<br>
[Neuroplant](https://github.com/Neuroplant)<br>
[rnisthal](https://github.com/rnisthal)<br>
[paulstueber](https://github.com/paulstueber)<br>
[ssspeq](https://github.com/ssspeq)<br>

and the following projects:

[ArduinoJson](https://github.com/bblanchon/ArduinoJson)<br>
[AsyncTCP](https://github.com/me-no-dev/AsyncTCP)<br>
[ESP32SSDP](https://github.com/luc-github/ESP32SSDP)<br>
[ESP32-targz](https://github.com/tobozo/ESP32-targz)<br>
[ESP8266Audio](https://github.com/earlephilhower/ESP8266Audio)<br>
[ESPAsyncWebServer](https://github.com/me-no-dev/ESPAsyncWebServer)<br>
[LVGL](https://github.com/lvgl)<br>
[pubsubclient](https://github.com/knolleary/pubsubclient)<br>
[TFT_eSPI](https://github.com/Bodmer/TFT_eSPI)<br>
[TTGO_TWatch_Library](https://github.com/Xinyuan-LilyGO/TTGO_TWatch_Library)<br>

Every Contribution to this repository is highly welcome! Don't fear to create pull requests which enhance or fix the project, you are going to help everybody.
<p>
If you want to donate to the author then you can buy me a coffee.
<br/><br/>
<a href="https://www.buymeacoffee.com/sharandac" target="_blank"><img src="https://img.shields.io/badge/Buy%20me%20a%20coffee-%E2%82%AC5-orange?style=for-the-badge&logo=buy-me-a-coffee" /></a>
</p><|MERGE_RESOLUTION|>--- conflicted
+++ resolved
@@ -57,16 +57,7 @@
 sudo apt-get install libsdl2-dev libcurl4-gnutls-dev libmosquitto-dev build-essential
 ```
 
-<<<<<<< HEAD
-# known issues
-=======
-# Telegram chatgroup
-
-Telegram chatgroup is here:
-https://t.me/TTGO_Watch
-
 # Known issues
->>>>>>> 6b00fe68
 
 * the webserver crashes the ESP32 really often
 * the battery indicator is not accurate, rather a problem with the power management unit ( axp202 )
