--- conflicted
+++ resolved
@@ -5,13 +5,14 @@
 </p>
 <hr/>
 
+## Warning
+
+This repository only represents the state of my own T-Watch. I will implement some apps that are very specific for my needs and will also disabled apps that I personally don't need. Maybe you find something interesting and maybe I'll create a PR for some apps I might create in the future, but currently nothing concrete is planned.
+
 # My-TTGO-Watch
 
 A GUI named hedge for smartwatch like devices based on ESP32. Currently support for T-Watch2020 (V1,V2,V3), M5Paper and native Linux support for testing.
 
-<<<<<<< HEAD
-## Warning
-=======
 ## Features
 
 * BLE communication
@@ -126,8 +127,21 @@
 [ssspeq](https://github.com/ssspeq)<br>
 
 and the following projects:
->>>>>>> b71f3377
 
-This repository only represents the state of my own T-Watch. I will implement some apps that are very specific for my needs and will also disabled apps that I personally don't need. Maybe you find something interesting and maybe I'll create a PR for some apps I might create in the future, but currently nothing concrete is planned.
+[ArduinoJson](https://github.com/bblanchon/ArduinoJson)<br>
+[AsyncTCP](https://github.com/me-no-dev/AsyncTCP)<br>
+[ESP32SSDP](https://github.com/luc-github/ESP32SSDP)<br>
+[ESP32-targz](https://github.com/tobozo/ESP32-targz)<br>
+[ESP8266Audio](https://github.com/earlephilhower/ESP8266Audio)<br>
+[ESPAsyncWebServer](https://github.com/me-no-dev/ESPAsyncWebServer)<br>
+[LVGL](https://github.com/lvgl)<br>
+[pubsubclient](https://github.com/knolleary/pubsubclient)<br>
+[TFT_eSPI](https://github.com/Bodmer/TFT_eSPI)<br>
+[TTGO_TWatch_Library](https://github.com/Xinyuan-LilyGO/TTGO_TWatch_Library)<br>
 
-For a better start for your own TTGO T-Watch, use the repository I forked from: https://github.com/sharandac/My-TTGO-Watch+Every Contribution to this repository is highly welcome! Don't fear to create pull requests which enhance or fix the project, you are going to help everybody.
+<p>
+If you want to donate to the author then you can buy me a coffee.
+<br/><br/>
+<a href="https://www.buymeacoffee.com/sharandac" target="_blank"><img src="https://img.shields.io/badge/Buy%20me%20a%20coffee-%E2%82%AC5-orange?style=for-the-badge&logo=buy-me-a-coffee" /></a>
+</p>