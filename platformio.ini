; PlatformIO Project Configuration File
;
;   Build options: build flags, source filter
;   Upload options: custom upload port, speed and extra flags
;   Library options: dependencies, extra library storages
;   Advanced options: extra scripting
;
; Please visit documentation for the other options and examples
; https://docs.platformio.org/page/projectconf.html

[env]
; overrides the default arduino-esp32 framework with an custom built arduino-esp32 framework
; the custom arduino-esp32 framework provides better power managment, dynamic frquency scaling and 80Mhz Flash/SPIRAM support
; built from https://github.com/espressif/esp32-arduino-lib-builder
platform_packages = framework-arduinoespressif32 @ https://github.com/sharandac/arduino-esp32-hedge.git
<<<<<<< HEAD
platform = espressif32
=======
platform = espressif32@3.3.0
>>>>>>> f9b042ab
board = ttgo-t-watch
framework = arduino
lib_archive = true
board_build.f_flash = 80000000L
board_build.flash_mode = qio
monitor_speed = 115200
monitor_filters = 
	default
	esp32_exception_decoder
board_build.embed_txtfiles = 
	src/gui/mainbar/setup_tile/time_settings/timezones.json
	src/utils/osm_map/osmtileserver.json
src_filter = 
	+<*>
lib_deps = 
    TTGO TWatch Library@=1.4.2
    ESP Async WebServer@>=1.2.0
    AsyncTCP@>=1.1.1
    ArduinoJson@>=6.15.2
    luc-github/ESP32SSDP
    IRremoteESP8266@>=2.7.10
    PubSubClient@>=2.8
    earlephilhower/ESP8266Audio
    earlephilhower/ESP8266SAM
    nailbuster/ESP8266FtpServer
    ;tobozo/ESP32-targz
    https://github.com/tobozo/ESP32-targz/archive/refs/heads/1.0.5-beta.zip
<<<<<<< HEAD
    ;https://github.com/siara-cc/esp32_arduino_sqlite3_lib.git
    marian-craciunescu/ESP32Ping@>=1.7
    a7md0/WakeOnLan@>=1.1.6

[env:ttgo-t-watch-v1]
build_flags = 
    -D CORE_DEBUG_LEVEL=3
    -D LILYGO_WATCH_2020_V1=1
    -mfix-esp32-psram-cache-issue
    
[env:ttgo-t-watch-v2]
build_flags = 
    -D CORE_DEBUG_LEVEL=3
    -D LILYGO_WATCH_2020_V2
    -mfix-esp32-psram-cache-issue

[env:ttgo-t-watch-v3]
build_flags = 
    -D CORE_DEBUG_LEVEL=3
    -D LILYGO_WATCH_2020_V3
    -mfix-esp32-psram-cache-issue
=======
    ;siara-cc/esp32_arduino_sqlite3_lib

[env:ttgo-t-watch-v1]
build_flags = 
	-DCORE_DEBUG_LEVEL=3
    -D LILYGO_WATCH_2020_V1
	-mfix-esp32-psram-cache-issue
    
[env:ttgo-t-watch-v2]
build_flags = 
	-DCORE_DEBUG_LEVEL=3
    -D LILYGO_WATCH_2020_V2
	-mfix-esp32-psram-cache-issue

[env:ttgo-t-watch-v3]
build_flags = 
	-DCORE_DEBUG_LEVEL=3
    -D LILYGO_WATCH_2020_V3
	-mfix-esp32-psram-cache-issue
>>>>>>> f9b042ab
<|MERGE_RESOLUTION|>--- conflicted
+++ resolved
@@ -13,11 +13,7 @@
 ; the custom arduino-esp32 framework provides better power managment, dynamic frquency scaling and 80Mhz Flash/SPIRAM support
 ; built from https://github.com/espressif/esp32-arduino-lib-builder
 platform_packages = framework-arduinoespressif32 @ https://github.com/sharandac/arduino-esp32-hedge.git
-<<<<<<< HEAD
-platform = espressif32
-=======
 platform = espressif32@3.3.0
->>>>>>> f9b042ab
 board = ttgo-t-watch
 framework = arduino
 lib_archive = true
@@ -25,13 +21,13 @@
 board_build.flash_mode = qio
 monitor_speed = 115200
 monitor_filters = 
-	default
-	esp32_exception_decoder
+    default
+    esp32_exception_decoder
 board_build.embed_txtfiles = 
-	src/gui/mainbar/setup_tile/time_settings/timezones.json
-	src/utils/osm_map/osmtileserver.json
+    src/gui/mainbar/setup_tile/time_settings/timezones.json
+    src/utils/osm_map/osmtileserver.json
 src_filter = 
-	+<*>
+    +<*>
 lib_deps = 
     TTGO TWatch Library@=1.4.2
     ESP Async WebServer@>=1.2.0
@@ -45,46 +41,24 @@
     nailbuster/ESP8266FtpServer
     ;tobozo/ESP32-targz
     https://github.com/tobozo/ESP32-targz/archive/refs/heads/1.0.5-beta.zip
-<<<<<<< HEAD
     ;https://github.com/siara-cc/esp32_arduino_sqlite3_lib.git
     marian-craciunescu/ESP32Ping@>=1.7
     a7md0/WakeOnLan@>=1.1.6
 
 [env:ttgo-t-watch-v1]
 build_flags = 
-    -D CORE_DEBUG_LEVEL=3
-    -D LILYGO_WATCH_2020_V1=1
+    -DCORE_DEBUG_LEVEL=3
+    -D LILYGO_WATCH_2020_V1
     -mfix-esp32-psram-cache-issue
     
 [env:ttgo-t-watch-v2]
 build_flags = 
-    -D CORE_DEBUG_LEVEL=3
+    -DCORE_DEBUG_LEVEL=3
     -D LILYGO_WATCH_2020_V2
     -mfix-esp32-psram-cache-issue
 
 [env:ttgo-t-watch-v3]
 build_flags = 
-    -D CORE_DEBUG_LEVEL=3
+    -DCORE_DEBUG_LEVEL=3
     -D LILYGO_WATCH_2020_V3
-    -mfix-esp32-psram-cache-issue
-=======
-    ;siara-cc/esp32_arduino_sqlite3_lib
-
-[env:ttgo-t-watch-v1]
-build_flags = 
-	-DCORE_DEBUG_LEVEL=3
-    -D LILYGO_WATCH_2020_V1
-	-mfix-esp32-psram-cache-issue
-    
-[env:ttgo-t-watch-v2]
-build_flags = 
-	-DCORE_DEBUG_LEVEL=3
-    -D LILYGO_WATCH_2020_V2
-	-mfix-esp32-psram-cache-issue
-
-[env:ttgo-t-watch-v3]
-build_flags = 
-	-DCORE_DEBUG_LEVEL=3
-    -D LILYGO_WATCH_2020_V3
-	-mfix-esp32-psram-cache-issue
->>>>>>> f9b042ab
+    -mfix-esp32-psram-cache-issue