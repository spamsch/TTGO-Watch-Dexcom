--- conflicted
+++ resolved
@@ -300,15 +300,11 @@
     PubSubClient@>=2.8
     Bodmer/TFT_eSPI
     lewisxhe/PCF8563_Library
-<<<<<<< HEAD
-    mikalhart/TinyGPSPlus
-    plerup/espsoftwareserial
-    https://github.com/sharandac/ESP-Mail-Client
-=======
-    ;mobizt/ESP-Mail-Client@>=1.5.3
-    marian-craciunescu/ESP32Ping@>=1.7
-    a7md0/WakeOnLan@>=1.1.6
->>>>>>> 7d3db539
+    mikalhart/TinyGPSPlus
+    plerup/espsoftwareserial
+    https://github.com/sharandac/ESP-Mail-Client
+    marian-craciunescu/ESP32Ping@>=1.7
+    a7md0/WakeOnLan@>=1.1.6
 
 [env:t-watch2020-v1]
 ; overrides the default arduino-esp32 framework with an custom built arduino-esp32 framework
