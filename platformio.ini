; PlatformIO Project Configuration File
;
;   Build options: build flags, source filter
;   Upload options: custom upload port, speed and extra flags
;   Library options: dependencies, extra library storages
;   Advanced options: extra scripting
;
; Please visit documentation for the other options and examples
; http://docs.platformio.org/page/projectconf.html

[platformio]
default_envs = t-watch2020-v1

[env:emulator_m5paper]
platform = native@^1.1.3
extra_scripts = support/sdl2_build_extra.py
build_flags =
  ${env.build_flags}
  ; Add recursive dirs for hal headers search
  ;!python -c "import os; print(' '.join(['-I {}'.format(i[0].replace('\x5C','/')) for i in os.walk('hal/sdl2')]))"
  -lSDL2
  -llibcurl
  -llibmosquitto
  -D LV_CONF_SKIP
  -D LV_HOR_RES_MAX=540
  -D LV_VER_RES_MAX=960
  -D LV_MEM_CUSTOM=1
  -D LV_USE_USER_DATA=1
  -D LV_LVGL_H_INCLUDE_SIMPLE
  -D LV_DRV_NO_CONF
  -D USE_MONITOR
  -D USE_MOUSE
  -D NATIVE_64BIT
  -D M5PAPER
  -D MONOCHROME
  -D BIG_THEME
  -D LV_FONT_MONTSERRAT_32=1
  -D LV_FONT_MONTSERRAT_22=1
lib_archive = false
lib_deps =
  ${env.lib_deps}
  lvgl@~7.11.0
  lv_drivers@~7.11.0
  ArduinoJson@>=6.15.2
src_filter =
  +<*>
  +<../hal/sdl2>

[env:emulator_m5core2]
platform = native@^1.1.3
extra_scripts = support/sdl2_build_extra.py
build_flags =
  ${env.build_flags}
  ; Add recursive dirs for hal headers search
  ;!python -c "import os; print(' '.join(['-I {}'.format(i[0].replace('\x5C','/')) for i in os.walk('hal/sdl2')]))"
  -lSDL2
  -llibcurl
  -llibmosquitto
  -D LV_CONF_SKIP
  -D LV_HOR_RES_MAX=320
  -D LV_VER_RES_MAX=240
  -D LV_MEM_CUSTOM=1
  -D LV_USE_USER_DATA=1
  -D LV_LVGL_H_INCLUDE_SIMPLE
  -D LV_DRV_NO_CONF
  -D USE_MONITOR
  -D MONITOR_ZOOM=2
  -D USE_MOUSE
  -D NATIVE_64BIT
  -D M5CORE2
  -D LV_FONT_MONTSERRAT_32=1
  -D LV_FONT_MONTSERRAT_22=1
lib_archive = false
lib_deps =
  ${env.lib_deps}
  lvgl@~7.11.0
  lv_drivers@~7.11.0
  ArduinoJson@>=6.15.2
src_filter =
  +<*>
  +<../hal/sdl2>

[env:emulator_twatch2021]
platform = native@^1.1.3
extra_scripts = support/sdl2_build_extra.py
build_flags =
  ${env.build_flags}
  ; Add recursive dirs for hal headers search
  ;!python -c "import os; print(' '.join(['-I {}'.format(i[0].replace('\x5C','/')) for i in os.walk('hal/sdl2')]))"
  -lSDL2
  -llibcurl
  -llibmosquitto
  -D LV_CONF_SKIP
  -D LV_HOR_RES_MAX=240
  -D LV_VER_RES_MAX=240
  -D LV_MEM_CUSTOM=1
  -D LV_USE_USER_DATA=1
  -D LV_LVGL_H_INCLUDE_SIMPLE
  -D LV_DRV_NO_CONF
  -D USE_MONITOR
  -D MONITOR_ZOOM=2
  -D USE_MOUSE
  -D NATIVE_64BIT
  -D LILYGO_WATCH_2021
  -D ROUND_DISPLAY
  -D ONLY_ESSENTIAL
  -D LV_FONT_MONTSERRAT_32=1
  -D LV_FONT_MONTSERRAT_22=1
lib_archive = false
lib_deps =
  ${env.lib_deps}
  lvgl@~7.11.0
  lv_drivers@~7.11.0
  ArduinoJson@>=6.15.2
src_filter =
  +<*>
  +<../hal/sdl2>

[env:emulator_twatch2020]
platform = native@^1.1.3
extra_scripts = support/sdl2_build_extra.py
build_flags =
  ${env.build_flags}
  ; Add recursive dirs for hal headers search
  ;!python -c "import os; print(' '.join(['-I {}'.format(i[0].replace('\x5C','/')) for i in os.walk('hal/sdl2')]))"
  -lSDL2
  -llibcurl
  -llibmosquitto
  -D LV_CONF_SKIP
  -D LV_HOR_RES_MAX=240
  -D LV_VER_RES_MAX=240
  -D LV_MEM_CUSTOM=1
  -D LV_USE_USER_DATA=1
  -D LV_LVGL_H_INCLUDE_SIMPLE
  -D LV_DRV_NO_CONF
  -D USE_MONITOR
  -D MONITOR_ZOOM=2
  -D USE_MOUSE
  -D NATIVE_64BIT
  -D LILYGO_WATCH_2020_V1
lib_archive = false
lib_deps =
  ${env.lib_deps}
  lvgl@~7.7.2
  lv_drivers@~7.11.0
  ArduinoJson@>=6.15.2
src_filter =
  +<*>
  +<../hal/sdl2>

[env:m5paper]
; overrides the default arduino-esp32 framework with an custom built arduino-esp32 framework
; the custom arduino-esp32 framework provides better power managment, dynamic frquency scaling and 80Mhz Flash/SPIRAM support
; built from https://github.com/espressif/esp32-arduino-lib-builder
platform_packages = framework-arduinoespressif32 @ https://github.com/sharandac/arduino-esp32-hedge.git
platform = espressif32@3.3.0
board = m5stack-fire
framework = arduino
lib_archive = true
board_build.f_flash = 80000000L
board_build.flash_mode = qio
monitor_speed = 115200
monitor_filters = 
	default
	esp32_exception_decoder
board_build.partitions = default_16MB.csv
board_build.embed_txtfiles = 
	src/gui/mainbar/setup_tile/time_settings/timezones.json
	src/utils/osm_map/osmtileserver.json
build_flags = 
    -D M5PAPER
    -D BIG_THEME
    -D LV_LVGL_H_INCLUDE_SIMPLE
	-DCORE_DEBUG_LEVEL=3
	-DBOARD_HAS_PSRAM
	-mfix-esp32-psram-cache-issue
    -ffunction-sections
    -fdata-sections
    -Wl,--gc-sections
    -Os
src_filter = 
	+<*>
lib_deps =
    m5stack/M5EPD
    lvgl/lvgl@=7.11.0
    ESP Async WebServer@>=1.2.0
    AsyncTCP@>=1.1.1
    ArduinoJson@>=6.15.2
    luc-github/ESP32SSDP
    nailbuster/ESP8266FtpServer
    https://github.com/tobozo/ESP32-targz/archive/refs/heads/1.0.5-beta.zip
    PubSubClient@>=2.8
    mobizt/ESP-Mail-Client@>=1.5.3
<<<<<<< HEAD
    marian-craciunescu/ESP32Ping@>=1.7
    a7md0/WakeOnLan@>=1.1.6
=======
    mikalhart/TinyGPSPlus
    plerup/espsoftwareserial
>>>>>>> 3c7d404d

[env:m5core2]
; overrides the default arduino-esp32 framework with an custom built arduino-esp32 framework
; the custom arduino-esp32 framework provides better power managment, dynamic frquency scaling and 80Mhz Flash/SPIRAM support
; built from https://github.com/espressif/esp32-arduino-lib-builder
platform_packages = framework-arduinoespressif32 @ https://github.com/sharandac/arduino-esp32-hedge.git
platform = espressif32@3.3.0
board = m5stack-fire
framework = arduino
lib_archive = true
board_build.f_flash = 80000000L
board_build.flash_mode = qio
monitor_speed = 115200
monitor_filters = 
	default
	esp32_exception_decoder
board_build.embed_txtfiles = 
	src/gui/mainbar/setup_tile/time_settings/timezones.json
	src/utils/osm_map/osmtileserver.json
build_flags = 
    -D M5CORE2
    -D LV_LVGL_H_INCLUDE_SIMPLE
	-DCORE_DEBUG_LEVEL=3
	-DBOARD_HAS_PSRAM
	-mfix-esp32-psram-cache-issue
    -ffunction-sections
    -fdata-sections
    -Wl,--gc-sections
    -Os
src_filter = 
	+<*>
lib_deps =
    m5stack/M5Core2
    lvgl/lvgl@=7.11.0
    ESP Async WebServer@>=1.2.0
    AsyncTCP@>=1.1.1
    ArduinoJson@>=6.15.2
    luc-github/ESP32SSDP
    nailbuster/ESP8266FtpServer
    https://github.com/tobozo/ESP32-targz/archive/refs/heads/1.0.5-beta.zip
    PubSubClient@>=2.8
    earlephilhower/ESP8266Audio
    earlephilhower/ESP8266SAM
<<<<<<< HEAD
    ;mobizt/ESP-Mail-Client@>=1.5.3
    marian-craciunescu/ESP32Ping@>=1.7
    a7md0/WakeOnLan@>=1.1.6
=======
    mikalhart/TinyGPSPlus
    plerup/espsoftwareserial
;    mobizt/ESP-Mail-Client@>=1.5.3
>>>>>>> 3c7d404d

[env:t-watch2021]
; overrides the default arduino-esp32 framework with an custom built arduino-esp32 framework
; the custom arduino-esp32 framework provides better power managment, dynamic frquency scaling and 80Mhz Flash/SPIRAM support
; built from https://github.com/espressif/esp32-arduino-lib-builder
platform_packages = framework-arduinoespressif32 @ https://github.com/sharandac/arduino-esp32-hedge.git
platform = espressif32@3.3.0
board = esp32dev
framework = arduino
lib_archive = true
board_build.f_flash = 40000000L
board_build.flash_mode = dio
monitor_speed = 115200
monitor_filters = 
	default
	esp32_exception_decoder
board_build.partitions = twatch2021_8MB.csv
board_build.embed_txtfiles = 
	src/gui/mainbar/setup_tile/time_settings/timezones.json
	src/utils/osm_map/osmtileserver.json
build_flags = 
    -DUSER_SETUP_LOADED=1
    -DGC9A01_DRIVER=1
    -DTFT_WIDTH=240
    -DTFT_HEIGHT=240
    -DTFT_MISO=-1
    -DTFT_MOSI=13
    -DTFT_SCLK=14
    -DTFT_CS=15
    -DTFT_DC=19
    -DTFT_RST=27
    -DTFT_LED=21
    -DSPI_FREQUENCY=40000000
    -D LILYGO_WATCH_2021
    -D LV_LVGL_H_INCLUDE_SIMPLE
	-DCORE_DEBUG_LEVEL=3
    -ffunction-sections
    -fdata-sections
    -Wl,--gc-sections
    -Os
src_filter = 
	+<*>
lib_deps =
    lvgl/lvgl@=7.11.0
    ESP Async WebServer@>=1.2.0
    AsyncTCP@>=1.1.1
    ArduinoJson@>=6.15.2
    luc-github/ESP32SSDP
    nailbuster/ESP8266FtpServer
    https://github.com/tobozo/ESP32-targz/archive/refs/heads/1.0.5-beta.zip
    PubSubClient@>=2.8
    Bodmer/TFT_eSPI
    lewisxhe/PCF8563_Library
    ;mobizt/ESP-Mail-Client@>=1.5.3
    marian-craciunescu/ESP32Ping@>=1.7
    a7md0/WakeOnLan@>=1.1.6

[env:t-watch2020-v1]
; overrides the default arduino-esp32 framework with an custom built arduino-esp32 framework
; the custom arduino-esp32 framework provides better power managment, dynamic frquency scaling and 80Mhz Flash/SPIRAM support
; built from https://github.com/espressif/esp32-arduino-lib-builder
platform_packages = framework-arduinoespressif32 @ https://github.com/sharandac/arduino-esp32-hedge.git
platform = espressif32@3.3.0
board = ttgo-t-watch
framework = arduino
lib_archive = true
board_build.f_flash = 80000000L
board_build.flash_mode = qio
monitor_speed = 115200
monitor_filters = 
    default
    esp32_exception_decoder
board_build.embed_txtfiles = 
    src/gui/mainbar/setup_tile/time_settings/timezones.json
    src/utils/osm_map/osmtileserver.json
src_filter = 
    +<*>
lib_deps = 
    TTGO TWatch Library@=1.4.2
    lvgl/lvgl@=7.7.2
    ESP Async WebServer@>=1.2.0
    AsyncTCP@>=1.1.1
    ArduinoJson@>=6.15.2
    luc-github/ESP32SSDP
    IRremoteESP8266@>=2.7.10
    PubSubClient@>=2.8
    earlephilhower/ESP8266Audio
    earlephilhower/ESP8266SAM
    nailbuster/ESP8266FtpServer
    https://github.com/tobozo/ESP32-targz/archive/refs/heads/1.0.5-beta.zip
    mobizt/ESP-Mail-Client@>=1.5.3
<<<<<<< HEAD
    marian-craciunescu/ESP32Ping@>=1.7
    a7md0/WakeOnLan@>=1.1.6
=======
    mikalhart/TinyGPSPlus
    plerup/espsoftwareserial
>>>>>>> 3c7d404d
build_flags = 
    -DCORE_DEBUG_LEVEL=3
    -D LILYGO_WATCH_2020_V1
	-mfix-esp32-psram-cache-issue
    -ffunction-sections
    -fdata-sections
    -Wl,--gc-sections
    -Os

[env:t-watch2020-v2]
; overrides the default arduino-esp32 framework with an custom built arduino-esp32 framework
; the custom arduino-esp32 framework provides better power managment, dynamic frquency scaling and 80Mhz Flash/SPIRAM support
; built from https://github.com/espressif/esp32-arduino-lib-builder
platform_packages = framework-arduinoespressif32 @ https://github.com/sharandac/arduino-esp32-hedge.git
platform = espressif32@3.3.0
board = ttgo-t-watch
framework = arduino
lib_archive = true
board_build.f_flash = 80000000L
board_build.flash_mode = qio
monitor_speed = 115200
monitor_filters = 
	default
	esp32_exception_decoder
board_build.embed_txtfiles = 
	src/gui/mainbar/setup_tile/time_settings/timezones.json
	src/utils/osm_map/osmtileserver.json
src_filter = 
	+<*>
lib_deps = 
    TTGO TWatch Library@=1.4.2
    lvgl/lvgl@=7.7.2
    ESP Async WebServer@>=1.2.0
    AsyncTCP@>=1.1.1
    ArduinoJson@>=6.15.2
    luc-github/ESP32SSDP
    IRremoteESP8266@>=2.7.10
    PubSubClient@>=2.8
    nailbuster/ESP8266FtpServer
    https://github.com/tobozo/ESP32-targz/archive/refs/heads/1.0.5-beta.zip
    mobizt/ESP-Mail-Client@>=1.5.3
<<<<<<< HEAD
    marian-craciunescu/ESP32Ping@>=1.7
    a7md0/WakeOnLan@>=1.1.6
=======
    mikalhart/TinyGPSPlus
    plerup/espsoftwareserial
>>>>>>> 3c7d404d
build_flags = 
    -DCORE_DEBUG_LEVEL=3
    -D LILYGO_WATCH_2020_V2
	-mfix-esp32-psram-cache-issue
    -ffunction-sections
    -fdata-sections
    -Wl,--gc-sections
    -Os

[env:t-watch2020-v3]
; overrides the default arduino-esp32 framework with an custom built arduino-esp32 framework
; the custom arduino-esp32 framework provides better power managment, dynamic frquency scaling and 80Mhz Flash/SPIRAM support
; built from https://github.com/espressif/esp32-arduino-lib-builder
platform_packages = framework-arduinoespressif32 @ https://github.com/sharandac/arduino-esp32-hedge.git
platform = espressif32@3.3.0
board = ttgo-t-watch
framework = arduino
lib_archive = true
board_build.f_flash = 80000000L
board_build.flash_mode = qio
monitor_speed = 115200
monitor_filters = 
	default
	esp32_exception_decoder
board_build.embed_txtfiles = 
	src/gui/mainbar/setup_tile/time_settings/timezones.json
	src/utils/osm_map/osmtileserver.json
src_filter = 
	+<*>
lib_deps = 
    TTGO TWatch Library@=1.4.2
    lvgl/lvgl@=7.7.2
    ESP Async WebServer@>=1.2.0
    AsyncTCP@>=1.1.1
    ArduinoJson@>=6.15.2
    luc-github/ESP32SSDP
    IRremoteESP8266@>=2.7.10
    PubSubClient@>=2.8
    earlephilhower/ESP8266Audio
    earlephilhower/ESP8266SAM
    nailbuster/ESP8266FtpServer
    https://github.com/tobozo/ESP32-targz/archive/refs/heads/1.0.5-beta.zip
    mobizt/ESP-Mail-Client@>=1.5.3
<<<<<<< HEAD
    marian-craciunescu/ESP32Ping@>=1.7
    a7md0/WakeOnLan@>=1.1.6
=======
    mikalhart/TinyGPSPlus
    plerup/espsoftwareserial
>>>>>>> 3c7d404d
build_flags = 
    -DCORE_DEBUG_LEVEL=3
    -D LILYGO_WATCH_2020_V3
	-mfix-esp32-psram-cache-issue
    -ffunction-sections
    -fdata-sections
    -Wl,--gc-sections
    -Os
<|MERGE_RESOLUTION|>--- conflicted
+++ resolved
@@ -191,13 +191,10 @@
     https://github.com/tobozo/ESP32-targz/archive/refs/heads/1.0.5-beta.zip
     PubSubClient@>=2.8
     mobizt/ESP-Mail-Client@>=1.5.3
-<<<<<<< HEAD
-    marian-craciunescu/ESP32Ping@>=1.7
-    a7md0/WakeOnLan@>=1.1.6
-=======
     mikalhart/TinyGPSPlus
     plerup/espsoftwareserial
->>>>>>> 3c7d404d
+    marian-craciunescu/ESP32Ping@>=1.7
+    a7md0/WakeOnLan@>=1.1.6
 
 [env:m5core2]
 ; overrides the default arduino-esp32 framework with an custom built arduino-esp32 framework
@@ -241,15 +238,11 @@
     PubSubClient@>=2.8
     earlephilhower/ESP8266Audio
     earlephilhower/ESP8266SAM
-<<<<<<< HEAD
-    ;mobizt/ESP-Mail-Client@>=1.5.3
-    marian-craciunescu/ESP32Ping@>=1.7
-    a7md0/WakeOnLan@>=1.1.6
-=======
     mikalhart/TinyGPSPlus
     plerup/espsoftwareserial
-;    mobizt/ESP-Mail-Client@>=1.5.3
->>>>>>> 3c7d404d
+    ;mobizt/ESP-Mail-Client@>=1.5.3
+    marian-craciunescu/ESP32Ping@>=1.7
+    a7md0/WakeOnLan@>=1.1.6
 
 [env:t-watch2021]
 ; overrides the default arduino-esp32 framework with an custom built arduino-esp32 framework
@@ -341,13 +334,10 @@
     nailbuster/ESP8266FtpServer
     https://github.com/tobozo/ESP32-targz/archive/refs/heads/1.0.5-beta.zip
     mobizt/ESP-Mail-Client@>=1.5.3
-<<<<<<< HEAD
-    marian-craciunescu/ESP32Ping@>=1.7
-    a7md0/WakeOnLan@>=1.1.6
-=======
     mikalhart/TinyGPSPlus
     plerup/espsoftwareserial
->>>>>>> 3c7d404d
+    marian-craciunescu/ESP32Ping@>=1.7
+    a7md0/WakeOnLan@>=1.1.6
 build_flags = 
     -DCORE_DEBUG_LEVEL=3
     -D LILYGO_WATCH_2020_V1
@@ -389,13 +379,10 @@
     nailbuster/ESP8266FtpServer
     https://github.com/tobozo/ESP32-targz/archive/refs/heads/1.0.5-beta.zip
     mobizt/ESP-Mail-Client@>=1.5.3
-<<<<<<< HEAD
-    marian-craciunescu/ESP32Ping@>=1.7
-    a7md0/WakeOnLan@>=1.1.6
-=======
     mikalhart/TinyGPSPlus
     plerup/espsoftwareserial
->>>>>>> 3c7d404d
+    marian-craciunescu/ESP32Ping@>=1.7
+    a7md0/WakeOnLan@>=1.1.6
 build_flags = 
     -DCORE_DEBUG_LEVEL=3
     -D LILYGO_WATCH_2020_V2
@@ -439,13 +426,10 @@
     nailbuster/ESP8266FtpServer
     https://github.com/tobozo/ESP32-targz/archive/refs/heads/1.0.5-beta.zip
     mobizt/ESP-Mail-Client@>=1.5.3
-<<<<<<< HEAD
-    marian-craciunescu/ESP32Ping@>=1.7
-    a7md0/WakeOnLan@>=1.1.6
-=======
     mikalhart/TinyGPSPlus
     plerup/espsoftwareserial
->>>>>>> 3c7d404d
+    marian-craciunescu/ESP32Ping@>=1.7
+    a7md0/WakeOnLan@>=1.1.6
 build_flags = 
     -DCORE_DEBUG_LEVEL=3
     -D LILYGO_WATCH_2020_V3
