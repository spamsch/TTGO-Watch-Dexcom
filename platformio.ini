; PlatformIO Project Configuration File
;
;   Build options: build flags, source filter
;   Upload options: custom upload port, speed and extra flags
;   Library options: dependencies, extra library storages
;   Advanced options: extra scripting
;
; Please visit documentation for the other options and examples
; http://docs.platformio.org/page/projectconf.html

[platformio]
default_envs = emulator_m5paper

[env:emulator_m5paper]
platform = native@^1.1.3
extra_scripts = support/sdl2_build_extra.py
build_flags =
  ${env.build_flags}
  ; Add recursive dirs for hal headers search
  ;!python -c "import os; print(' '.join(['-I {}'.format(i[0].replace('\x5C','/')) for i in os.walk('hal/sdl2')]))"
  -lSDL2
  -llibcurl
  -llibmosquitto
  -D LV_CONF_SKIP
  -D LV_HOR_RES_MAX=540
  -D LV_VER_RES_MAX=960
  -D LV_MEM_CUSTOM=1
  -D LV_USE_USER_DATA=1
  -D LV_LVGL_H_INCLUDE_SIMPLE
  -D LV_DRV_NO_CONF
  -D USE_MONITOR
  -D USE_MOUSE
  -D NATIVE_64BIT
  -D M5PAPER
  -D MONOCHROME
  -D BIG_THEME
  -D LV_FONT_MONTSERRAT_32=1
  -D LV_FONT_MONTSERRAT_22=1
lib_archive = false
lib_deps =
  ${env.lib_deps}
  lvgl@~7.11.0
  lv_drivers@~7.11.0
  ArduinoJson@>=6.15.2
src_filter =
  +<*>
  +<../hal/sdl2>

[env:emulator_m5core2]
platform = native@^1.1.3
extra_scripts = support/sdl2_build_extra.py
build_flags =
  ${env.build_flags}
  ; Add recursive dirs for hal headers search
  ;!python -c "import os; print(' '.join(['-I {}'.format(i[0].replace('\x5C','/')) for i in os.walk('hal/sdl2')]))"
  -lSDL2
  -llibcurl
  -llibmosquitto
  -D LV_CONF_SKIP
  -D LV_HOR_RES_MAX=320
  -D LV_VER_RES_MAX=240
  -D LV_MEM_CUSTOM=1
  -D LV_USE_USER_DATA=1
  -D LV_LVGL_H_INCLUDE_SIMPLE
  -D LV_DRV_NO_CONF
  -D USE_MONITOR
  -D MONITOR_ZOOM=2
  -D USE_MOUSE
  -D NATIVE_64BIT
  -D M5CORE2
  -D LV_FONT_MONTSERRAT_32=1
  -D LV_FONT_MONTSERRAT_22=1
lib_archive = false
lib_deps =
  ${env.lib_deps}
  lvgl@~7.11.0
  lv_drivers@~7.11.0
  ArduinoJson@>=6.15.2
src_filter =
  +<*>
  +<../hal/sdl2>

[env:emulator_twatch]
platform = native@^1.1.3
extra_scripts = support/sdl2_build_extra.py
build_flags =
  ${env.build_flags}
  ; Add recursive dirs for hal headers search
  ;!python -c "import os; print(' '.join(['-I {}'.format(i[0].replace('\x5C','/')) for i in os.walk('hal/sdl2')]))"
  -lSDL2
  -llibcurl
  -llibmosquitto
  -D LV_CONF_SKIP
  -D LV_HOR_RES_MAX=240
  -D LV_VER_RES_MAX=240
  -D LV_MEM_CUSTOM=1
  -D LV_USE_USER_DATA=1
  -D LV_LVGL_H_INCLUDE_SIMPLE
  -D LV_DRV_NO_CONF
  -D USE_MONITOR
  -D MONITOR_ZOOM=2
  -D USE_MOUSE
  -D NATIVE_64BIT
  -D LILYGO_WATCH_2020_V1
lib_archive = false
lib_deps =
  ${env.lib_deps}
  lvgl@~7.7.2
  lv_drivers@~7.11.0
  ArduinoJson@>=6.15.2
src_filter =
  +<*>
  +<../hal/sdl2>

[env:m5paper]
; overrides the default arduino-esp32 framework with an custom built arduino-esp32 framework
; the custom arduino-esp32 framework provides better power managment, dynamic frquency scaling and 80Mhz Flash/SPIRAM support
; built from https://github.com/espressif/esp32-arduino-lib-builder
platform_packages = framework-arduinoespressif32 @ https://github.com/sharandac/arduino-esp32-hedge.git
platform = espressif32@3.3.0
board = m5stack-fire
framework = arduino
lib_archive = true
board_build.f_flash = 80000000L
board_build.flash_mode = qio
monitor_speed = 115200
monitor_filters = 
	default
	esp32_exception_decoder
board_build.partitions = default_16MB.csv
board_build.embed_txtfiles = 
	src/gui/mainbar/setup_tile/time_settings/timezones.json
	src/utils/osm_map/osmtileserver.json
build_flags = 
    -D M5PAPER
    -D BIG_THEME
    -D LV_LVGL_H_INCLUDE_SIMPLE
	-DCORE_DEBUG_LEVEL=3
	-DBOARD_HAS_PSRAM
	-mfix-esp32-psram-cache-issue
src_filter = 
	+<*>
lib_deps =
    m5stack/M5EPD
    lvgl/lvgl@=7.11.0
    ESP Async WebServer@>=1.2.0
    AsyncTCP@>=1.1.1
    ArduinoJson@>=6.15.2
    luc-github/ESP32SSDP
    nailbuster/ESP8266FtpServer
    https://github.com/tobozo/ESP32-targz/archive/refs/heads/1.0.5-beta.zip
    earlephilhower/ESP8266Audio
    earlephilhower/ESP8266SAM
    PubSubClient@>=2.8
<<<<<<< HEAD
    marian-craciunescu/ESP32Ping@>=1.7
    a7md0/WakeOnLan@>=1.1.6
=======
    ;mobizt/ESP-Mail-Client@>=1.5.3
>>>>>>> 84de3864

[env:t-watch2020-v1]
; overrides the default arduino-esp32 framework with an custom built arduino-esp32 framework
; the custom arduino-esp32 framework provides better power managment, dynamic frquency scaling and 80Mhz Flash/SPIRAM support
; built from https://github.com/espressif/esp32-arduino-lib-builder
platform_packages = framework-arduinoespressif32 @ https://github.com/sharandac/arduino-esp32-hedge.git
platform = espressif32@3.3.0
board = ttgo-t-watch
framework = arduino
lib_archive = true
board_build.f_flash = 80000000L
board_build.flash_mode = qio
monitor_speed = 115200
monitor_filters = 
    default
    esp32_exception_decoder
board_build.embed_txtfiles = 
    src/gui/mainbar/setup_tile/time_settings/timezones.json
    src/utils/osm_map/osmtileserver.json
src_filter = 
    +<*>
lib_deps = 
    TTGO TWatch Library@=1.4.2
;    lvgl/lvgl@=7.11.0
    lvgl/lvgl@=7.7.2
    ESP Async WebServer@>=1.2.0
    AsyncTCP@>=1.1.1
    ArduinoJson@>=6.15.2
    luc-github/ESP32SSDP
    IRremoteESP8266@>=2.7.10
    PubSubClient@>=2.8
    earlephilhower/ESP8266Audio
    earlephilhower/ESP8266SAM
    nailbuster/ESP8266FtpServer
    ;tobozo/ESP32-targz
    https://github.com/tobozo/ESP32-targz/archive/refs/heads/1.0.5-beta.zip
<<<<<<< HEAD
    ;siara-cc/esp32_arduino_sqlite3_lib
    marian-craciunescu/ESP32Ping@>=1.7
    a7md0/WakeOnLan@>=1.1.6
=======
    ;mobizt/ESP-Mail-Client@>=1.5.3
>>>>>>> 84de3864
build_flags = 
    -DCORE_DEBUG_LEVEL=3
    -D LILYGO_WATCH_2020_V1
	-mfix-esp32-psram-cache-issue

[env:t-watch2020-v2]
; overrides the default arduino-esp32 framework with an custom built arduino-esp32 framework
; the custom arduino-esp32 framework provides better power managment, dynamic frquency scaling and 80Mhz Flash/SPIRAM support
; built from https://github.com/espressif/esp32-arduino-lib-builder
platform_packages = framework-arduinoespressif32 @ https://github.com/sharandac/arduino-esp32-hedge.git
platform = espressif32@3.3.0
board = ttgo-t-watch
framework = arduino
lib_archive = true
board_build.f_flash = 80000000L
board_build.flash_mode = qio
monitor_speed = 115200
monitor_filters = 
	default
	esp32_exception_decoder
board_build.embed_txtfiles = 
	src/gui/mainbar/setup_tile/time_settings/timezones.json
	src/utils/osm_map/osmtileserver.json
src_filter = 
	+<*>
lib_deps = 
    TTGO TWatch Library@=1.4.2
;    lvgl/lvgl@=7.11.0
    lvgl/lvgl@=7.7.2
    ESP Async WebServer@>=1.2.0
    AsyncTCP@>=1.1.1
    ArduinoJson@>=6.15.2
    luc-github/ESP32SSDP
    IRremoteESP8266@>=2.7.10
    PubSubClient@>=2.8
    earlephilhower/ESP8266Audio
    earlephilhower/ESP8266SAM
    nailbuster/ESP8266FtpServer
    ;tobozo/ESP32-targz
    https://github.com/tobozo/ESP32-targz/archive/refs/heads/1.0.5-beta.zip
<<<<<<< HEAD
    ;siara-cc/esp32_arduino_sqlite3_lib
    marian-craciunescu/ESP32Ping@>=1.7
    a7md0/WakeOnLan@>=1.1.6
=======
    ;mobizt/ESP-Mail-Client@>=1.5.3
>>>>>>> 84de3864
build_flags = 
    -DCORE_DEBUG_LEVEL=3
    -D LILYGO_WATCH_2020_V2
    -mfix-esp32-psram-cache-issue

[env:t-watch2020-v3]
; overrides the default arduino-esp32 framework with an custom built arduino-esp32 framework
; the custom arduino-esp32 framework provides better power managment, dynamic frquency scaling and 80Mhz Flash/SPIRAM support
; built from https://github.com/espressif/esp32-arduino-lib-builder
platform_packages = framework-arduinoespressif32 @ https://github.com/sharandac/arduino-esp32-hedge.git
platform = espressif32@3.3.0
board = ttgo-t-watch
framework = arduino
lib_archive = true
board_build.f_flash = 80000000L
board_build.flash_mode = qio
monitor_speed = 115200
monitor_filters = 
	default
	esp32_exception_decoder
board_build.embed_txtfiles = 
	src/gui/mainbar/setup_tile/time_settings/timezones.json
	src/utils/osm_map/osmtileserver.json
src_filter = 
	+<*>
lib_deps = 
    TTGO TWatch Library@=1.4.2
;    lvgl/lvgl@=7.11.0
    lvgl/lvgl@=7.7.2
    ESP Async WebServer@>=1.2.0
    AsyncTCP@>=1.1.1
    ArduinoJson@>=6.15.2
    luc-github/ESP32SSDP
    IRremoteESP8266@>=2.7.10
    PubSubClient@>=2.8
    earlephilhower/ESP8266Audio
    earlephilhower/ESP8266SAM
    nailbuster/ESP8266FtpServer
    ;tobozo/ESP32-targz
    https://github.com/tobozo/ESP32-targz/archive/refs/heads/1.0.5-beta.zip
<<<<<<< HEAD
    ;siara-cc/esp32_arduino_sqlite3_lib
    marian-craciunescu/ESP32Ping@>=1.7
    a7md0/WakeOnLan@>=1.1.6
=======
    ;mobizt/ESP-Mail-Client@>=1.5.3
>>>>>>> 84de3864
build_flags = 
    -DCORE_DEBUG_LEVEL=3
    -D LILYGO_WATCH_2020_V3
	-mfix-esp32-psram-cache-issue
<|MERGE_RESOLUTION|>--- conflicted
+++ resolved
@@ -152,12 +152,9 @@
     earlephilhower/ESP8266Audio
     earlephilhower/ESP8266SAM
     PubSubClient@>=2.8
-<<<<<<< HEAD
-    marian-craciunescu/ESP32Ping@>=1.7
-    a7md0/WakeOnLan@>=1.1.6
-=======
-    ;mobizt/ESP-Mail-Client@>=1.5.3
->>>>>>> 84de3864
+    ;mobizt/ESP-Mail-Client@>=1.5.3
+    marian-craciunescu/ESP32Ping@>=1.7
+    a7md0/WakeOnLan@>=1.1.6
 
 [env:t-watch2020-v1]
 ; overrides the default arduino-esp32 framework with an custom built arduino-esp32 framework
@@ -194,13 +191,9 @@
     nailbuster/ESP8266FtpServer
     ;tobozo/ESP32-targz
     https://github.com/tobozo/ESP32-targz/archive/refs/heads/1.0.5-beta.zip
-<<<<<<< HEAD
-    ;siara-cc/esp32_arduino_sqlite3_lib
-    marian-craciunescu/ESP32Ping@>=1.7
-    a7md0/WakeOnLan@>=1.1.6
-=======
-    ;mobizt/ESP-Mail-Client@>=1.5.3
->>>>>>> 84de3864
+    ;mobizt/ESP-Mail-Client@>=1.5.3
+    marian-craciunescu/ESP32Ping@>=1.7
+    a7md0/WakeOnLan@>=1.1.6
 build_flags = 
     -DCORE_DEBUG_LEVEL=3
     -D LILYGO_WATCH_2020_V1
@@ -241,13 +234,9 @@
     nailbuster/ESP8266FtpServer
     ;tobozo/ESP32-targz
     https://github.com/tobozo/ESP32-targz/archive/refs/heads/1.0.5-beta.zip
-<<<<<<< HEAD
-    ;siara-cc/esp32_arduino_sqlite3_lib
-    marian-craciunescu/ESP32Ping@>=1.7
-    a7md0/WakeOnLan@>=1.1.6
-=======
-    ;mobizt/ESP-Mail-Client@>=1.5.3
->>>>>>> 84de3864
+    ;mobizt/ESP-Mail-Client@>=1.5.3
+    marian-craciunescu/ESP32Ping@>=1.7
+    a7md0/WakeOnLan@>=1.1.6
 build_flags = 
     -DCORE_DEBUG_LEVEL=3
     -D LILYGO_WATCH_2020_V2
@@ -288,13 +277,9 @@
     nailbuster/ESP8266FtpServer
     ;tobozo/ESP32-targz
     https://github.com/tobozo/ESP32-targz/archive/refs/heads/1.0.5-beta.zip
-<<<<<<< HEAD
-    ;siara-cc/esp32_arduino_sqlite3_lib
-    marian-craciunescu/ESP32Ping@>=1.7
-    a7md0/WakeOnLan@>=1.1.6
-=======
-    ;mobizt/ESP-Mail-Client@>=1.5.3
->>>>>>> 84de3864
+    ;mobizt/ESP-Mail-Client@>=1.5.3
+    marian-craciunescu/ESP32Ping@>=1.7
+    a7md0/WakeOnLan@>=1.1.6
 build_flags = 
     -DCORE_DEBUG_LEVEL=3
     -D LILYGO_WATCH_2020_V3
