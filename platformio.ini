<<<<<<< HEAD
; PlatformIO Project Configuration File
;
;   Build options: build flags, source filter
;   Upload options: custom upload port, speed and extra flags
;   Library options: dependencies, extra library storages
;   Advanced options: extra scripting
;
; Please visit documentation for the other options and examples
; https://docs.platformio.org/page/projectconf.html

[env]
; overrides the default arduino-esp32 framework with an custom built arduino-esp32 framework
; the custom arduino-esp32 framework provides better power managment, dynamic frquency scaling and 80Mhz Flash/SPIRAM support
; built from https://github.com/espressif/esp32-arduino-lib-builder
platform_packages = framework-arduinoespressif32 @ https://github.com/sharandac/arduino-esp32-hedge.git
platform = espressif32
board = ttgo-t-watch
framework = arduino
lib_archive = true
board_build.f_flash = 80000000L
board_build.flash_mode = qio
monitor_speed = 115200
monitor_filters = 
	default
	esp32_exception_decoder
board_build.embed_txtfiles = 
	src/gui/mainbar/setup_tile/time_settings/timezones.json
	src/utils/osm_map/osmtileserver.json
src_filter = 
	+<*>
lib_deps = 
    TTGO TWatch Library@=1.4.2
    ESP Async WebServer@>=1.2.0
    AsyncTCP@>=1.1.1
    ArduinoJson@>=6.15.2
    luc-github/ESP32SSDP
    IRremoteESP8266@>=2.7.10
    PubSubClient@>=2.8
    earlephilhower/ESP8266Audio
    earlephilhower/ESP8266SAM
    nailbuster/ESP8266FtpServer
    ;tobozo/ESP32-targz
    https://github.com/tobozo/ESP32-targz/archive/refs/heads/1.0.5-beta.zip
    ;https://github.com/siara-cc/esp32_arduino_sqlite3_lib.git
    
[env:ttgo-t-watch-v1]
build_flags = 
	-D CORE_DEBUG_LEVEL=3
    -D LILYGO_WATCH_2020_V1=1
	-mfix-esp32-psram-cache-issue
    
[env:ttgo-t-watch-v2]
build_flags = 
	-D CORE_DEBUG_LEVEL=3
    -D LILYGO_WATCH_2020_V2
	-mfix-esp32-psram-cache-issue

[env:ttgo-t-watch-v3]
build_flags = 
	-D CORE_DEBUG_LEVEL=3
    -D LILYGO_WATCH_2020_V3
	-mfix-esp32-psram-cache-issue
=======
; PlatformIO Project Configuration File
;
;   Build options: build flags, source filter
;   Upload options: custom upload port, speed and extra flags
;   Library options: dependencies, extra library storages
;   Advanced options: extra scripting
;
; Please visit documentation for the other options and examples
; https://docs.platformio.org/page/projectconf.html

[env]
; overrides the default arduino-esp32 framework with an custom built arduino-esp32 framework
; the custom arduino-esp32 framework provides better power managment, dynamic frquency scaling and 80Mhz Flash/SPIRAM support
; built from https://github.com/espressif/esp32-arduino-lib-builder
platform_packages = framework-arduinoespressif32 @ https://github.com/sharandac/arduino-esp32-hedge.git
platform = espressif32@3.3.0
board = ttgo-t-watch
framework = arduino
lib_archive = true
board_build.f_flash = 80000000L
board_build.flash_mode = qio
monitor_speed = 115200
monitor_filters = 
	default
	esp32_exception_decoder
board_build.embed_txtfiles = 
	src/gui/mainbar/setup_tile/time_settings/timezones.json
	src/utils/osm_map/osmtileserver.json
src_filter = 
	+<*>
lib_deps = 
    TTGO TWatch Library@=1.4.2
    ESP Async WebServer@>=1.2.0
    AsyncTCP@>=1.1.1
    ArduinoJson@>=6.15.2
    luc-github/ESP32SSDP
    IRremoteESP8266@>=2.7.10
    PubSubClient@>=2.8
    earlephilhower/ESP8266Audio
    earlephilhower/ESP8266SAM
    nailbuster/ESP8266FtpServer
    ;tobozo/ESP32-targz
    https://github.com/tobozo/ESP32-targz/archive/refs/heads/1.0.5-beta.zip
    ;siara-cc/esp32_arduino_sqlite3_lib

[env:ttgo-t-watch-v1]
build_flags = 
	-DCORE_DEBUG_LEVEL=3
    -D LILYGO_WATCH_2020_V1
	-mfix-esp32-psram-cache-issue
    
[env:ttgo-t-watch-v2]
build_flags = 
	-DCORE_DEBUG_LEVEL=3
    -D LILYGO_WATCH_2020_V2
	-mfix-esp32-psram-cache-issue

[env:ttgo-t-watch-v3]
build_flags = 
	-DCORE_DEBUG_LEVEL=3
    -D LILYGO_WATCH_2020_V3
	-mfix-esp32-psram-cache-issue
>>>>>>> 37225076
<|MERGE_RESOLUTION|>--- conflicted
+++ resolved
@@ -1,67 +1,3 @@
-<<<<<<< HEAD
-; PlatformIO Project Configuration File
-;
-;   Build options: build flags, source filter
-;   Upload options: custom upload port, speed and extra flags
-;   Library options: dependencies, extra library storages
-;   Advanced options: extra scripting
-;
-; Please visit documentation for the other options and examples
-; https://docs.platformio.org/page/projectconf.html
-
-[env]
-; overrides the default arduino-esp32 framework with an custom built arduino-esp32 framework
-; the custom arduino-esp32 framework provides better power managment, dynamic frquency scaling and 80Mhz Flash/SPIRAM support
-; built from https://github.com/espressif/esp32-arduino-lib-builder
-platform_packages = framework-arduinoespressif32 @ https://github.com/sharandac/arduino-esp32-hedge.git
-platform = espressif32
-board = ttgo-t-watch
-framework = arduino
-lib_archive = true
-board_build.f_flash = 80000000L
-board_build.flash_mode = qio
-monitor_speed = 115200
-monitor_filters = 
-	default
-	esp32_exception_decoder
-board_build.embed_txtfiles = 
-	src/gui/mainbar/setup_tile/time_settings/timezones.json
-	src/utils/osm_map/osmtileserver.json
-src_filter = 
-	+<*>
-lib_deps = 
-    TTGO TWatch Library@=1.4.2
-    ESP Async WebServer@>=1.2.0
-    AsyncTCP@>=1.1.1
-    ArduinoJson@>=6.15.2
-    luc-github/ESP32SSDP
-    IRremoteESP8266@>=2.7.10
-    PubSubClient@>=2.8
-    earlephilhower/ESP8266Audio
-    earlephilhower/ESP8266SAM
-    nailbuster/ESP8266FtpServer
-    ;tobozo/ESP32-targz
-    https://github.com/tobozo/ESP32-targz/archive/refs/heads/1.0.5-beta.zip
-    ;https://github.com/siara-cc/esp32_arduino_sqlite3_lib.git
-    
-[env:ttgo-t-watch-v1]
-build_flags = 
-	-D CORE_DEBUG_LEVEL=3
-    -D LILYGO_WATCH_2020_V1=1
-	-mfix-esp32-psram-cache-issue
-    
-[env:ttgo-t-watch-v2]
-build_flags = 
-	-D CORE_DEBUG_LEVEL=3
-    -D LILYGO_WATCH_2020_V2
-	-mfix-esp32-psram-cache-issue
-
-[env:ttgo-t-watch-v3]
-build_flags = 
-	-D CORE_DEBUG_LEVEL=3
-    -D LILYGO_WATCH_2020_V3
-	-mfix-esp32-psram-cache-issue
-=======
 ; PlatformIO Project Configuration File
 ;
 ;   Build options: build flags, source filter
@@ -123,5 +59,4 @@
 build_flags = 
 	-DCORE_DEBUG_LEVEL=3
     -D LILYGO_WATCH_2020_V3
-	-mfix-esp32-psram-cache-issue
->>>>>>> 37225076
+	-mfix-esp32-psram-cache-issue