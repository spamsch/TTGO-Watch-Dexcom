--- conflicted
+++ resolved
@@ -12,11 +12,7 @@
 platform = espressif32
 board = ttgo-t-watch
 framework = arduino
-<<<<<<< HEAD
-lib_archive = no
-=======
 lib_archive = true
->>>>>>> 904dd2fb
 board_build.f_flash = 80000000L
 monitor_speed = 115200
 monitor_filters = 
@@ -25,9 +21,11 @@
 build_flags = 
 	-DCORE_DEBUG_LEVEL=3
 	-mfix-esp32-psram-cache-issue
-src_filter = +<*>
+src_filter =
+	+<*>
 lib_deps = 
 	TTGO TWatch Library@>=1.3.0
+;    https://github.com/Xinyuan-LilyGO/TTGO_TWatch_Library.git
 	ESP Async WebServer@>=1.2.0
 	AsyncTCP@>=1.1.1
 	ArduinoJson@>=6.15.2
