/****************************************************************************
 *  FindPhone_main.cpp
 *  Neuroplant  11/2020
 *  Email: m.roych@gmail.com
 *
 *
 *  Based on the work of Dirk Brosswick,  sharandac / My-TTGO-Watch  Example_App"
 ****************************************************************************/
/*
 *  This program is free software; you can redistribute it and/or modify
 *  it under the terms of the GNU General Public License as published by
 *  the Free Software Foundation; either version 2 of the License, or
 *  (at your option) any later version.
 *
 *  This program is distributed in the hope that it will be useful,
 *  but WITHOUT ANY WARRANTY; without even the implied warranty of
 *  MERCHANTABILITY or FITNESS FOR A PARTICULAR PURPOSE.  See the
 *  GNU General Public License for more details.
 *
 *  You should have received a copy of the GNU General Public License
 *  along with this program; if not, write to the Free Software
 *  Foundation, Inc., 59 Temple Place - Suite 330, Boston, MA 02111-1307, USA.
 * 
 */
#include "config.h"

#include "FindPhone.h"
#include "FindPhone_main.h"

#include "gui/mainbar/app_tile/app_tile.h"
#include "gui/mainbar/main_tile/main_tile.h"
#include "gui/mainbar/mainbar.h"
#include "gui/mainbar/setup_tile/setup_tile.h"
#include "gui/statusbar.h"
#include "gui/sound/piep.h"
#include "gui/widget_factory.h"
#include "gui/widget_styles.h"

#include "hardware/blectl.h"
#include "hardware/sound.h"
#include "hardware/motor.h"
#include "hardware/powermgm.h"

#include "utils/bluejsonrequest.h"

lv_obj_t *FindPhone_main_tile = NULL;
lv_obj_t *FindPhone_main_iris = NULL;
lv_style_t FindPhone_main_style;
lv_obj_t *bluetooth_FindPhone_tile = NULL;
lv_style_t bluetooth_FindPhone_style;
lv_style_t bluetooth_FindPhone_exit_btn_style;
uint32_t bluetooth_FindPhone_tile_num;

lv_obj_t *bluetooth_FindPhone_img = NULL;
lv_obj_t *bluetooth_FindPhone_label = NULL;										   

lv_task_t * _FindPhone_PhoneSearch_task; 
lv_task_t * _FindPhone_WatchFind_task = nullptr;
LV_IMG_DECLARE(eye_200px);
LV_IMG_DECLARE(eye_lid_closed);
LV_IMG_DECLARE(eye_lid_open);
LV_IMG_DECLARE(eye_iris);
LV_FONT_DECLARE(Ubuntu_32px);

int rem_iris_x = 0;
int rem_iris_y = 0;
static bool searching_phone = false;

static void exit_FindPhone_main_event_cb( lv_obj_t * obj, lv_event_t event );
static void go_FindPhone_main_event_cb( lv_obj_t * obj, lv_event_t event );
static void exit_bluetooth_FindPhone_event_cb(lv_obj_t *obj, lv_event_t event);
bool bluetooth_FindPhone_event_cb(EventBits_t event, void *arg);
static void bluetooth_FindPhone_msg_pharse(BluetoothJsonRequest &doc);
static void FindPhone_PhoneSearch_task( lv_task_t * task );
static void FindPhone_WatchFind_task( lv_task_t * task );

void bluetooth_FindPhone_tile_setup(void)
{
    // get an app tile and copy mainstyle
    bluetooth_FindPhone_tile_num = mainbar_add_app_tile(1, 1, "bluetooth FindPhone");
    bluetooth_FindPhone_tile = mainbar_get_tile_obj(bluetooth_FindPhone_tile_num);

    lv_style_copy(&bluetooth_FindPhone_style, ws_get_mainbar_style());
    lv_style_set_bg_color(&bluetooth_FindPhone_style, LV_OBJ_PART_MAIN, LV_COLOR_WHITE);
    lv_style_set_bg_opa(&bluetooth_FindPhone_style, LV_OBJ_PART_MAIN, LV_OPA_100);
    lv_style_set_border_width(&bluetooth_FindPhone_style, LV_OBJ_PART_MAIN, 0);
    lv_style_set_text_font(&bluetooth_FindPhone_style, LV_STATE_DEFAULT, &Ubuntu_32px);
    lv_style_set_text_color(&bluetooth_FindPhone_style, LV_STATE_DEFAULT, LV_COLOR_BLACK);
    lv_obj_add_style(bluetooth_FindPhone_tile, LV_OBJ_PART_MAIN, &bluetooth_FindPhone_style);

    lv_style_copy(&bluetooth_FindPhone_exit_btn_style, ws_get_mainbar_style());
    lv_style_set_bg_color(&bluetooth_FindPhone_exit_btn_style, LV_OBJ_PART_MAIN, LV_COLOR_BLACK);
    lv_style_set_bg_opa(&bluetooth_FindPhone_exit_btn_style, LV_OBJ_PART_MAIN, LV_OPA_100);
    lv_style_set_border_width(&bluetooth_FindPhone_exit_btn_style, LV_OBJ_PART_MAIN, 0);
    lv_style_set_text_font(&bluetooth_FindPhone_exit_btn_style, LV_STATE_DEFAULT, &Ubuntu_32px);
    lv_style_set_text_color(&bluetooth_FindPhone_exit_btn_style, LV_STATE_DEFAULT, LV_COLOR_BLACK);

    bluetooth_FindPhone_img = lv_img_create(bluetooth_FindPhone_tile, NULL);
    lv_img_set_src(bluetooth_FindPhone_img, &eye_200px);
    lv_obj_align(bluetooth_FindPhone_img, bluetooth_FindPhone_tile, LV_ALIGN_CENTER, 0, 0);
    bluetooth_FindPhone_label=lv_label_create(bluetooth_FindPhone_tile,NULL);
    lv_obj_add_style(bluetooth_FindPhone_label, LV_OBJ_PART_MAIN, &bluetooth_FindPhone_style);
    lv_obj_align(bluetooth_FindPhone_label, bluetooth_FindPhone_tile, LV_ALIGN_IN_LEFT_MID, 5, 0);

    lv_obj_t *header = wf_add_settings_header( bluetooth_FindPhone_tile, NULL, exit_bluetooth_FindPhone_event_cb );
    lv_obj_align(header, bluetooth_FindPhone_tile, LV_ALIGN_IN_TOP_RIGHT, -10, 10);

    blectl_register_cb(BLECTL_MSG_JSON, bluetooth_FindPhone_event_cb, "bluetooth_FindPhone");
}

void FindPhone_main_setup( uint32_t tile_num ) {

    FindPhone_main_tile = mainbar_get_tile_obj( tile_num );
    lv_style_copy( &FindPhone_main_style, ws_get_mainbar_style() );

    lv_obj_t * exit_btn = wf_add_exit_button( FindPhone_main_tile, exit_FindPhone_main_event_cb, &bluetooth_FindPhone_exit_btn_style );
    lv_obj_align( exit_btn, FindPhone_main_tile, LV_ALIGN_IN_BOTTOM_LEFT, 10, -10 );

    // eye toggle button
	lv_obj_t *FindPhone_main_go_btn = NULL;
    FindPhone_main_go_btn = wf_add_image_button( FindPhone_main_tile, eye_lid_open, go_FindPhone_main_event_cb, NULL );
	lv_btn_set_checkable(FindPhone_main_go_btn, true);
    lv_btn_toggle(FindPhone_main_go_btn);
    lv_obj_align( FindPhone_main_go_btn, NULL, LV_ALIGN_CENTER, 0, 0 );
	
	// iris 
	FindPhone_main_iris = lv_img_create( FindPhone_main_tile, NULL);
	lv_img_set_src (FindPhone_main_iris,&eye_iris);
	lv_obj_set_hidden(FindPhone_main_iris,true);
    lv_obj_align( FindPhone_main_iris, NULL, LV_ALIGN_CENTER, 0, 0 );
    lv_style_set_text_opa( &FindPhone_main_style, LV_OBJ_PART_MAIN, LV_OPA_70);
    lv_style_set_text_font( &FindPhone_main_style, LV_STATE_DEFAULT, &Ubuntu_32px);
    lv_obj_t *app_label = lv_label_create( FindPhone_main_tile, NULL);
    lv_label_set_text( app_label, "Find\nPhone");
    lv_obj_reset_style_list( app_label, LV_OBJ_PART_MAIN );
    lv_obj_add_style( app_label, LV_OBJ_PART_MAIN, &FindPhone_main_style );
    lv_obj_align( app_label, FindPhone_main_tile, LV_ALIGN_IN_BOTTOM_RIGHT, 0, 0);
    lv_obj_align( FindPhone_main_go_btn, NULL, LV_ALIGN_CENTER, 0, 0 );
}

static void REM (bool val)
{
	if (!val )
	{
		lv_obj_set_hidden(FindPhone_main_iris,true);
	} else {
		lv_obj_set_hidden(FindPhone_main_iris,false);
		//move iris between +-50,+-50 around center
		if (rand()%2)
		{ 
			//Horizontal Move
			lv_anim_t rem_iris_x_anim;
			lv_anim_init(&rem_iris_x_anim);
			lv_anim_set_exec_cb(&rem_iris_x_anim,(lv_anim_exec_xcb_t)lv_obj_set_x);
			lv_anim_set_var(&rem_iris_x_anim,FindPhone_main_iris);
			lv_anim_set_time(&rem_iris_x_anim,1000);
			lv_anim_set_values(&rem_iris_x_anim,lv_obj_get_x(FindPhone_main_iris),(LV_HOR_RES/2)+(rand()%40)-50);
			lv_anim_start(&rem_iris_x_anim);
		} else {
			//Vertical Move
			lv_anim_t rem_iris_y_anim;
			lv_anim_init(&rem_iris_y_anim);
			lv_anim_set_exec_cb(&rem_iris_y_anim,(lv_anim_exec_xcb_t)lv_obj_set_y);
			lv_anim_set_var(&rem_iris_y_anim,FindPhone_main_iris);
			lv_anim_set_time(&rem_iris_y_anim,1000);
			lv_anim_set_values(&rem_iris_y_anim,lv_obj_get_y(FindPhone_main_iris),(LV_VER_RES/2)+(rand()%30)-60);
			lv_anim_start(&rem_iris_y_anim);
		}	
	}		
}

static void toggle_searching ()
{
	if (searching_phone) 
	{
		REM(false);
		blectl_send_msg( (char*)"\r\n{t:\"findPhone\", n:\"false\"}\r\n" );
		searching_phone = false;
	}else {
	    _FindPhone_PhoneSearch_task = lv_task_create( FindPhone_PhoneSearch_task, 1000, LV_TASK_PRIO_MID, NULL );
		searching_phone = true;
	}		
}

static void exit_FindPhone_main_event_cb( lv_obj_t * obj, lv_event_t event ) 
{
    switch( event ) {
        case( LV_EVENT_CLICKED ):       
<<<<<<< HEAD
                                        pinMode(13, INPUT); //Leave this tristated when we leave
=======
>>>>>>> b71f3377
                                        mainbar_jump_back();
                                        break;
    }
}
static void go_FindPhone_main_event_cb( lv_obj_t * obj, lv_event_t event ) 
{
    switch( event ) {
        case( LV_EVENT_VALUE_CHANGED ):       //msg: {"t":"find","n":true}
                                        toggle_searching();
                                        break;
    }
}

static void FindPhone_PhoneSearch_task( lv_task_t * task )
{ 
	if (searching_phone) 
	{
		blectl_send_msg( (char*)"\r\n{t:\"findPhone\", n:\"true\"}\r\n" );
		REM(true);
	} else {
		blectl_send_msg( (char*)"\r\n{t:\"findPhone\", n:\"false\"}\r\n" );
	}
    lv_task_del( _FindPhone_PhoneSearch_task );
}

static void FindPhone_WatchFind_task( lv_task_t * task )
{
    sound_play_progmem_wav( piep_wav, piep_wav_len ); 
	motor_vibe(100); 
}

bool bluetooth_FindPhone_event_cb(EventBits_t event, void *arg)
{
    switch (event)
    {
    case BLECTL_MSG_JSON:
        bluetooth_FindPhone_msg_pharse(*(BluetoothJsonRequest *)arg);
        break;
    }
    return (true);
}

static void exit_bluetooth_FindPhone_event_cb(lv_obj_t *obj, lv_event_t event)
{
    switch (event)
    {
    case (LV_EVENT_CLICKED):
        mainbar_jump_back();
        break;
    }
}

static void bluetooth_FindPhone_msg_pharse(BluetoothJsonRequest &doc)
{    
    if ( doc.isEqualKeyValue("t", "find") && doc.isEqualKeyValue("n", true) )
    {
        log_i("FindPhone screen active");
        powermgm_get_event(POWERMGM_STANDBY);          
        powermgm_set_event(POWERMGM_WAKEUP_REQUEST);
        mainbar_jump_to_tilenumber(bluetooth_FindPhone_tile_num, LV_ANIM_OFF);
        statusbar_hide(true);
        lv_label_set_text(bluetooth_FindPhone_label, "Looking for me?");
        lv_obj_invalidate(lv_scr_act());
        _FindPhone_WatchFind_task = lv_task_create( FindPhone_WatchFind_task, 1500, LV_TASK_PRIO_MID, NULL );           
    }

    if ( doc.isEqualKeyValue("t", "find") && doc.isEqualKeyValue("n", false) )
    {
        log_i("FindPhone screen closed");
        if( _FindPhone_WatchFind_task!=nullptr)
        {
            lv_task_del( _FindPhone_WatchFind_task );
            _FindPhone_WatchFind_task = nullptr;
        }            
<<<<<<< HEAD
        statusbar_hide(false);
=======
>>>>>>> b71f3377
        mainbar_jump_back();          
    }
}<|MERGE_RESOLUTION|>--- conflicted
+++ resolved
@@ -186,10 +186,6 @@
 {
     switch( event ) {
         case( LV_EVENT_CLICKED ):       
-<<<<<<< HEAD
-                                        pinMode(13, INPUT); //Leave this tristated when we leave
-=======
->>>>>>> b71f3377
                                         mainbar_jump_back();
                                         break;
     }
@@ -264,10 +260,6 @@
             lv_task_del( _FindPhone_WatchFind_task );
             _FindPhone_WatchFind_task = nullptr;
         }            
-<<<<<<< HEAD
-        statusbar_hide(false);
-=======
->>>>>>> b71f3377
         mainbar_jump_back();          
     }
 }