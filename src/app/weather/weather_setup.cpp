/****************************************************************************
 *   Tu May 22 21:23:51 2020
 *   Copyright  2020  Dirk Brosswick
 *   Email: dirk.brosswick@googlemail.com
 ****************************************************************************/
 
/*
 *  This program is free software; you can redistribute it and/or modify
 *  it under the terms of the GNU General Public License as published by
 *  the Free Software Foundation; either version 2 of the License, or
 *  (at your option) any later version.
 *
 *  This program is distributed in the hope that it will be useful,
 *  but WITHOUT ANY WARRANTY; without even the implied warranty of
 *  MERCHANTABILITY or FITNESS FOR A PARTICULAR PURPOSE.  See the
 *  GNU General Public License for more details.
 *
 *  You should have received a copy of the GNU General Public License
 *  along with this program; if not, write to the Free Software
 *  Foundation, Inc., 59 Temple Place - Suite 330, Boston, MA 02111-1307, USA.
 */
#include <config.h>

#include "weather.h"
#include "weather_fetch.h"
#include "weather_setup.h"

#include "gui/mainbar/mainbar.h"
#include "gui/mainbar/main_tile/main_tile.h"
#include "gui/statusbar.h"
#include "gui/keyboard.h"
#include "gui/widget_styles.h"

#include "hardware/blectl.h"
#include "hardware/motor.h"
#include "hardware/gpsctl.h"

#include "utils/json_psram_allocator.h"

lv_obj_t *weather_setup_tile = NULL;
lv_style_t weather_setup_style;
uint32_t weather_setup_tile_num;

lv_obj_t *weather_geolocation_onoff = NULL;
lv_obj_t *weather_apikey_textfield = NULL;
lv_obj_t *weather_lat_textfield = NULL;
lv_obj_t *weather_lon_textfield = NULL;
lv_obj_t *weather_autosync_onoff = NULL;
lv_obj_t *weather_wind_onoff = NULL;
lv_obj_t *weather_imperial_onoff = NULL;
lv_obj_t *weather_widget_onoff = NULL;
lv_style_t weather_widget_setup_style;

LV_IMG_DECLARE(exit_32px);

static void weather_textarea_event_cb( lv_obj_t * obj, lv_event_t event );
static void weather_num_textarea_event_cb( lv_obj_t * obj, lv_event_t event );
static void exit_weather_widget_setup_event_cb( lv_obj_t * obj, lv_event_t event );
static void weather_autosync_onoff_event_handler( lv_obj_t * obj, lv_event_t event );
static void weather_wind_onoff_event_handler( lv_obj_t *obj, lv_event_t event );
static void weather_imperial_onoff_event_handler( lv_obj_t *obj, lv_event_t event );
static void weather_widget_onoff_event_handler(lv_obj_t *obj, lv_event_t event);

bool weather_gpsctl_app_use_location_event_cb( EventBits_t event, void *arg );
bool weather_bluetooth_message_event_cb( EventBits_t event, void *arg );
static void weather_bluetooth_message_msg_pharse( const char* msg );

void weather_setup_tile_setup( uint32_t tile_num ) {

    weather_config_t *weather_config = weather_get_config();

    weather_setup_tile_num = tile_num;
    weather_setup_tile = mainbar_get_tile_obj( weather_setup_tile_num );

    lv_style_copy( &weather_setup_style, ws_get_setup_tile_style() );
    lv_obj_add_style( weather_setup_tile, LV_OBJ_PART_MAIN, &weather_setup_style );

    lv_obj_t *exit_btn = lv_imgbtn_create( weather_setup_tile, NULL);
    lv_imgbtn_set_src( exit_btn, LV_BTN_STATE_RELEASED, &exit_32px);
    lv_imgbtn_set_src( exit_btn, LV_BTN_STATE_PRESSED, &exit_32px);
    lv_imgbtn_set_src( exit_btn, LV_BTN_STATE_CHECKED_RELEASED, &exit_32px);
    lv_imgbtn_set_src( exit_btn, LV_BTN_STATE_CHECKED_PRESSED, &exit_32px);
    lv_obj_add_style( exit_btn, LV_IMGBTN_PART_MAIN, &weather_setup_style );
    lv_obj_align( exit_btn, weather_setup_tile, LV_ALIGN_IN_TOP_LEFT, 10, 10 );
    lv_obj_set_event_cb( exit_btn, exit_weather_widget_setup_event_cb );
    
    lv_obj_t *exit_label = lv_label_create( weather_setup_tile, NULL);
    lv_obj_add_style( exit_label, LV_OBJ_PART_MAIN, &weather_setup_style  );
    lv_label_set_text( exit_label, "open weather setup");
    lv_obj_align( exit_label, exit_btn, LV_ALIGN_OUT_RIGHT_MID, 5, 0 );
<<<<<<< HEAD
/*
    lv_obj_t *weather_geolocation_cont = lv_obj_create( weather_setup_tile, NULL );
    lv_obj_set_size( weather_geolocation_cont, lv_disp_get_hor_res( NULL ) , 32);
    lv_obj_add_style( weather_geolocation_cont, LV_OBJ_PART_MAIN, &weather_setup_style  );
    lv_obj_align( weather_geolocation_cont, weather_setup_tile, LV_ALIGN_IN_TOP_MID, 0, 49 );
    weather_geolocation_onoff = lv_switch_create( weather_geolocation_cont, NULL );
    lv_obj_add_protect( weather_geolocation_onoff, LV_PROTECT_CLICK_FOCUS);
    lv_obj_add_style( weather_geolocation_onoff, LV_SWITCH_PART_INDIC, ws_get_switch_style() );
    lv_switch_off( weather_geolocation_onoff, LV_ANIM_ON );
    lv_obj_align( weather_geolocation_onoff, weather_geolocation_cont, LV_ALIGN_IN_RIGHT_MID, -5, 0 );
    lv_obj_set_event_cb( weather_geolocation_onoff, weather_geolocation_onoff_event_handler );
    lv_obj_t *weather_geolocation_label = lv_label_create( weather_geolocation_cont, NULL);
    lv_obj_add_style( weather_geolocation_label, LV_OBJ_PART_MAIN, &weather_setup_style  );
    lv_label_set_text( weather_geolocation_label, "geolocation via ip-api.com");
    lv_obj_align( weather_geolocation_label, weather_geolocation_cont, LV_ALIGN_IN_LEFT_MID, 5, 0 );
*/
=======

>>>>>>> f8ec2742
    lv_obj_t *weather_apikey_cont = lv_obj_create( weather_setup_tile, NULL );
    lv_obj_set_size(weather_apikey_cont, lv_disp_get_hor_res( NULL ) , 35);
    lv_obj_add_style( weather_apikey_cont, LV_OBJ_PART_MAIN, &weather_setup_style  );
    lv_obj_align( weather_apikey_cont, weather_setup_tile, LV_ALIGN_IN_TOP_MID, 0, 45 );
    lv_obj_t *weather_apikey_label = lv_label_create( weather_apikey_cont, NULL);
    lv_obj_add_style( weather_apikey_label, LV_OBJ_PART_MAIN, &weather_setup_style  );
    lv_label_set_text( weather_apikey_label, "appid");
    lv_obj_align( weather_apikey_label, weather_apikey_cont, LV_ALIGN_IN_LEFT_MID, 5, 0 );
    weather_apikey_textfield = lv_textarea_create( weather_apikey_cont, NULL);
    lv_textarea_set_text( weather_apikey_textfield, weather_config->apikey );
    lv_textarea_set_pwd_mode( weather_apikey_textfield, false);
    lv_textarea_set_one_line( weather_apikey_textfield, true);
    lv_textarea_set_cursor_hidden( weather_apikey_textfield, true);
    lv_obj_set_width( weather_apikey_textfield, LV_HOR_RES /4 * 3 );
    lv_obj_align( weather_apikey_textfield, weather_apikey_cont, LV_ALIGN_IN_RIGHT_MID, -5, 0 );
    lv_obj_set_event_cb( weather_apikey_textfield, weather_textarea_event_cb );

    lv_obj_t *weather_lat_cont = lv_obj_create( weather_setup_tile, NULL );
    lv_obj_set_size(weather_lat_cont, lv_disp_get_hor_res( NULL ) / 2 , 35 );
    lv_obj_add_style( weather_lat_cont, LV_OBJ_PART_MAIN, &weather_setup_style  );
    lv_obj_align( weather_lat_cont, weather_apikey_cont, LV_ALIGN_OUT_BOTTOM_LEFT, 0, 0 );
    lv_obj_t *weather_lat_label = lv_label_create( weather_lat_cont, NULL);
    lv_obj_add_style( weather_lat_label, LV_OBJ_PART_MAIN, &weather_setup_style  );
    lv_label_set_text( weather_lat_label, "lat");
    lv_obj_align( weather_lat_label, weather_lat_cont, LV_ALIGN_IN_LEFT_MID, 5, 0 );
    weather_lat_textfield = lv_textarea_create( weather_lat_cont, NULL);
    lv_textarea_set_text( weather_lat_textfield, weather_config->lat );
    lv_textarea_set_pwd_mode( weather_lat_textfield, false);
    lv_textarea_set_accepted_chars( weather_lat_textfield, "-.0123456789.");
    lv_textarea_set_one_line( weather_lat_textfield, true);
    lv_textarea_set_cursor_hidden( weather_lat_textfield, true);
    lv_obj_set_width( weather_lat_textfield, lv_disp_get_hor_res( NULL ) / 4 );
    lv_obj_align( weather_lat_textfield, weather_lat_cont, LV_ALIGN_IN_RIGHT_MID, -5, 0 );
    lv_obj_set_event_cb( weather_lat_textfield, weather_num_textarea_event_cb );

    lv_obj_t *weather_lon_cont = lv_obj_create( weather_setup_tile, NULL );
    lv_obj_set_size(weather_lon_cont, lv_disp_get_hor_res( NULL ) / 2 , 35 );
    lv_obj_add_style( weather_lon_cont, LV_OBJ_PART_MAIN, &weather_setup_style  );
    lv_obj_align( weather_lon_cont, weather_apikey_cont, LV_ALIGN_OUT_BOTTOM_RIGHT, 0, 0 );
    lv_obj_t *weather_lon_label = lv_label_create( weather_lon_cont, NULL);
    lv_obj_add_style( weather_lon_label, LV_OBJ_PART_MAIN, &weather_setup_style  );
    lv_label_set_text( weather_lon_label, "lon");
    lv_obj_align( weather_lon_label, weather_lon_cont, LV_ALIGN_IN_LEFT_MID, 5, 0 );
    weather_lon_textfield = lv_textarea_create( weather_lon_cont, NULL);
    lv_textarea_set_text( weather_lon_textfield, weather_config->lon );
    lv_textarea_set_pwd_mode( weather_lon_textfield, false);
    lv_textarea_set_accepted_chars( weather_lon_textfield, "-.0123456789.");
    lv_textarea_set_one_line( weather_lon_textfield, true);
    lv_textarea_set_cursor_hidden( weather_lon_textfield, true);
    lv_obj_set_width( weather_lon_textfield, lv_disp_get_hor_res( NULL ) / 4 );
    lv_obj_align( weather_lon_textfield, weather_lon_cont, LV_ALIGN_IN_RIGHT_MID, -5, 0 );
    lv_obj_set_event_cb( weather_lon_textfield, weather_num_textarea_event_cb );

    lv_obj_t *weather_autosync_cont = lv_obj_create( weather_setup_tile, NULL );
    lv_obj_set_size( weather_autosync_cont, lv_disp_get_hor_res( NULL ) , 30);
    lv_obj_add_style( weather_autosync_cont, LV_OBJ_PART_MAIN, &weather_setup_style  );
    lv_obj_align( weather_autosync_cont, weather_lat_cont, LV_ALIGN_OUT_BOTTOM_LEFT, 0, 5 );
    weather_autosync_onoff = lv_switch_create( weather_autosync_cont, NULL );
    lv_obj_add_protect( weather_autosync_onoff, LV_PROTECT_CLICK_FOCUS);
    lv_obj_add_style( weather_autosync_onoff, LV_SWITCH_PART_INDIC, ws_get_switch_style() );
    lv_switch_off( weather_autosync_onoff, LV_ANIM_ON );
    lv_obj_align( weather_autosync_onoff, weather_autosync_cont, LV_ALIGN_IN_RIGHT_MID, -5, 0 );
    lv_obj_set_event_cb( weather_autosync_onoff, weather_autosync_onoff_event_handler );
    lv_obj_t *weather_autosync_label = lv_label_create( weather_autosync_cont, NULL);
    lv_obj_add_style( weather_autosync_label, LV_OBJ_PART_MAIN, &weather_setup_style  );
    lv_label_set_text( weather_autosync_label, "Sync if wifi connected");
    lv_obj_align( weather_autosync_label, weather_autosync_cont, LV_ALIGN_IN_LEFT_MID, 5, 0 );

    lv_obj_t *weather_wind_cont = lv_obj_create( weather_setup_tile, NULL);
    lv_obj_set_size( weather_wind_cont, lv_disp_get_hor_res( NULL ), 30);
    lv_obj_add_style( weather_wind_cont, LV_OBJ_PART_MAIN, &weather_setup_style );
    lv_obj_align( weather_wind_cont, weather_autosync_cont, LV_ALIGN_OUT_BOTTOM_MID, 0, 0 );
    weather_wind_onoff = lv_switch_create( weather_wind_cont, NULL);
    lv_obj_add_protect( weather_wind_onoff, LV_PROTECT_CLICK_FOCUS);
    lv_obj_add_style( weather_wind_onoff, LV_SWITCH_PART_INDIC, ws_get_switch_style() );
    lv_switch_off( weather_wind_onoff, LV_ANIM_ON);
    lv_obj_align( weather_wind_onoff, weather_wind_cont, LV_ALIGN_IN_RIGHT_MID, -5, 0);
    lv_obj_set_event_cb( weather_wind_onoff, weather_wind_onoff_event_handler);
    lv_obj_t *weather_wind_label = lv_label_create(weather_wind_cont, NULL);
    lv_obj_add_style( weather_wind_label, LV_OBJ_PART_MAIN, &weather_setup_style );
    lv_label_set_text( weather_wind_label, "Display wind");
    lv_obj_align( weather_wind_label, weather_wind_cont, LV_ALIGN_IN_LEFT_MID, 5, 0);

    lv_obj_t *weather_imperial_cont = lv_obj_create( weather_setup_tile, NULL);
    lv_obj_set_size( weather_imperial_cont, lv_disp_get_hor_res( NULL ), 30);
    lv_obj_add_style( weather_imperial_cont, LV_OBJ_PART_MAIN, &weather_setup_style );
    lv_obj_align( weather_imperial_cont, weather_wind_cont, LV_ALIGN_OUT_BOTTOM_MID, 0, 0 );
    weather_imperial_onoff = lv_switch_create( weather_imperial_cont, NULL);
    lv_obj_add_protect( weather_imperial_onoff, LV_PROTECT_CLICK_FOCUS);
    lv_obj_add_style( weather_imperial_onoff, LV_SWITCH_PART_INDIC, ws_get_switch_style() );
    lv_switch_off( weather_imperial_onoff, LV_ANIM_ON);
    lv_obj_align( weather_imperial_onoff, weather_imperial_cont, LV_ALIGN_IN_RIGHT_MID, -5, 0);
    lv_obj_set_event_cb( weather_imperial_onoff, weather_imperial_onoff_event_handler);
    lv_obj_t *weather_imperial_label = lv_label_create(weather_imperial_cont, NULL);
    lv_obj_add_style( weather_imperial_label, LV_OBJ_PART_MAIN, &weather_setup_style );
    lv_label_set_text( weather_imperial_label, "Use Imperial");
    lv_obj_align( weather_imperial_label, weather_imperial_cont, LV_ALIGN_IN_LEFT_MID, 5, 0);

    lv_obj_t *weather_widget_cont = lv_obj_create( weather_setup_tile, NULL);
    lv_obj_set_size( weather_widget_cont, lv_disp_get_hor_res( NULL ), 30);
    lv_obj_add_style( weather_widget_cont, LV_OBJ_PART_MAIN, &weather_setup_style );
    lv_obj_align( weather_widget_cont, weather_imperial_cont, LV_ALIGN_OUT_BOTTOM_MID, 0, 0 );
    weather_widget_onoff = lv_switch_create( weather_widget_cont, NULL);
    lv_obj_add_protect( weather_widget_onoff, LV_PROTECT_CLICK_FOCUS);
    lv_obj_add_style( weather_widget_onoff, LV_SWITCH_PART_INDIC, ws_get_switch_style() );
    lv_switch_off( weather_widget_onoff, LV_ANIM_ON);
    lv_obj_align( weather_widget_onoff, weather_widget_cont, LV_ALIGN_IN_RIGHT_MID, -5, 0);
    lv_obj_set_event_cb( weather_widget_onoff, weather_widget_onoff_event_handler);
    lv_obj_t *weather_widget_label = lv_label_create( weather_widget_cont, NULL);
    lv_obj_add_style( weather_widget_label, LV_OBJ_PART_MAIN, &weather_setup_style );
    lv_label_set_text( weather_widget_label, "widget");
    lv_obj_align( weather_widget_label, weather_widget_cont, LV_ALIGN_IN_LEFT_MID, 5, 0);

    if ( weather_config->autosync)
        lv_switch_on(weather_autosync_onoff, LV_ANIM_OFF);
    else
        lv_switch_off(weather_autosync_onoff, LV_ANIM_OFF);

    if ( weather_config->showWind )
        lv_switch_on( weather_wind_onoff, LV_ANIM_OFF );
    else
        lv_switch_off( weather_wind_onoff, LV_ANIM_OFF );

    if ( weather_config->imperial )
        lv_switch_on( weather_imperial_onoff, LV_ANIM_OFF );
    else
        lv_switch_off( weather_imperial_onoff, LV_ANIM_OFF );

    if ( weather_config->widget )
        lv_switch_on( weather_widget_onoff, LV_ANIM_OFF );
    else
        lv_switch_off( weather_widget_onoff, LV_ANIM_OFF );

    blectl_register_cb( BLECTL_MSG, weather_bluetooth_message_event_cb, "weather setup" );
    gpsctl_register_cb( GPSCTL_SET_APP_LOCATION, weather_gpsctl_app_use_location_event_cb, "gpsctl weather");
}

static void weather_textarea_event_cb( lv_obj_t * obj, lv_event_t event ) {
    if( event == LV_EVENT_CLICKED ) {
        keyboard_set_textarea( obj );
    }
}

static void weather_num_textarea_event_cb( lv_obj_t * obj, lv_event_t event ) {
    if( event == LV_EVENT_CLICKED ) {
        num_keyboard_set_textarea( obj );
    }
}

static void weather_autosync_onoff_event_handler( lv_obj_t * obj, lv_event_t event ) {
    switch (event) {
        case (LV_EVENT_VALUE_CHANGED):      weather_config_t *weather_config = weather_get_config();
                                            weather_config->autosync = lv_switch_get_state( obj );
                                            break;
    }
}

static void weather_widget_onoff_event_handler(lv_obj_t *obj, lv_event_t event) {
    switch (event) {
        case ( LV_EVENT_VALUE_CHANGED ):    weather_config_t *weather_config = weather_get_config();
                                            weather_config->widget = lv_switch_get_state( obj );
                                            if ( weather_config->widget ) {
                                                weather_add_widget();
                                            }
                                            else {
                                                weather_remove_widget();
                                            }
                                            break;
    }
}

static void weather_wind_onoff_event_handler(lv_obj_t *obj, lv_event_t event) {
    switch (event) {
        case ( LV_EVENT_VALUE_CHANGED ):    weather_config_t *weather_config = weather_get_config();
                                            weather_config->showWind = lv_switch_get_state( obj );
                                            break;
    }
}

static void weather_imperial_onoff_event_handler(lv_obj_t *obj, lv_event_t event) {
    switch (event) {
        case ( LV_EVENT_VALUE_CHANGED ):    weather_config_t *weather_config = weather_get_config();
                                            weather_config->imperial = lv_switch_get_state( obj );
                                            break;
    }
}

static void exit_weather_widget_setup_event_cb( lv_obj_t * obj, lv_event_t event ) {
    switch( event ) {
        case( LV_EVENT_CLICKED ):           keyboard_hide();
                                            weather_config_t *weather_config = weather_get_config();
                                            strlcpy( weather_config->apikey, lv_textarea_get_text( weather_apikey_textfield ), sizeof( weather_config->apikey ) );
                                            strlcpy( weather_config->lat, lv_textarea_get_text( weather_lat_textfield ), sizeof( weather_config->lat ) );
                                            strlcpy( weather_config->lon, lv_textarea_get_text( weather_lon_textfield ), sizeof( weather_config->lon ) );
                                            weather_save_config();
                                            weather_jump_to_forecast();
                                            break;
    }
}

bool weather_bluetooth_message_event_cb( EventBits_t event, void *arg ) {
    switch( event ) {
        case BLECTL_MSG:            weather_bluetooth_message_msg_pharse( (const char*)arg );
                                    break;
    }
    return( true );
}

void weather_bluetooth_message_msg_pharse( const char* msg ) {

    SpiRamJsonDocument doc( strlen( msg ) * 4 );

    DeserializationError error = deserializeJson( doc, msg );
    if ( error ) {
        log_e("bluetooth message deserializeJson() failed: %s", error.c_str() );
    }
    else {
        if( !strcmp( doc["t"], "conf" ) ) {
            if ( !strcmp( doc["app"], "weather" ) ) {

                weather_config_t *weather_config = weather_get_config();
                strlcpy( weather_config->apikey, doc["apikey"] |"", sizeof( weather_config->apikey ) );
                strlcpy( weather_config->lat, doc["lat"] | "", sizeof( weather_config->lat ) );
                strlcpy( weather_config->lon, doc["lon"] | "", sizeof( weather_config->lon ) );
                weather_save_config();

                lv_textarea_set_text( weather_apikey_textfield, weather_config->apikey );
                lv_textarea_set_text( weather_lat_textfield, weather_config->lat );
                lv_textarea_set_text( weather_lon_textfield, weather_config->lon );

                motor_vibe(100);
            }

        }
    }        
    doc.clear();
}

bool weather_gpsctl_app_use_location_event_cb( EventBits_t event, void *arg ) {
    gps_data_t *gps_data = (gps_data_t*)arg;
    weather_config_t *weather_config = weather_get_config();

    switch ( event ) {
        case GPSCTL_SET_APP_LOCATION:
                snprintf( weather_config->lat, sizeof( weather_config->lat ), "%.2f", gps_data->lat );
                snprintf( weather_config->lon, sizeof( weather_config->lon ), "%.2f", gps_data->lon );
                weather_save_config();
                lv_textarea_set_text( weather_lat_textfield, weather_config->lat );
                lv_textarea_set_text( weather_lon_textfield, weather_config->lon );
            break;
    }
    return( true );
 }<|MERGE_RESOLUTION|>--- conflicted
+++ resolved
@@ -88,26 +88,6 @@
     lv_obj_add_style( exit_label, LV_OBJ_PART_MAIN, &weather_setup_style  );
     lv_label_set_text( exit_label, "open weather setup");
     lv_obj_align( exit_label, exit_btn, LV_ALIGN_OUT_RIGHT_MID, 5, 0 );
-<<<<<<< HEAD
-/*
-    lv_obj_t *weather_geolocation_cont = lv_obj_create( weather_setup_tile, NULL );
-    lv_obj_set_size( weather_geolocation_cont, lv_disp_get_hor_res( NULL ) , 32);
-    lv_obj_add_style( weather_geolocation_cont, LV_OBJ_PART_MAIN, &weather_setup_style  );
-    lv_obj_align( weather_geolocation_cont, weather_setup_tile, LV_ALIGN_IN_TOP_MID, 0, 49 );
-    weather_geolocation_onoff = lv_switch_create( weather_geolocation_cont, NULL );
-    lv_obj_add_protect( weather_geolocation_onoff, LV_PROTECT_CLICK_FOCUS);
-    lv_obj_add_style( weather_geolocation_onoff, LV_SWITCH_PART_INDIC, ws_get_switch_style() );
-    lv_switch_off( weather_geolocation_onoff, LV_ANIM_ON );
-    lv_obj_align( weather_geolocation_onoff, weather_geolocation_cont, LV_ALIGN_IN_RIGHT_MID, -5, 0 );
-    lv_obj_set_event_cb( weather_geolocation_onoff, weather_geolocation_onoff_event_handler );
-    lv_obj_t *weather_geolocation_label = lv_label_create( weather_geolocation_cont, NULL);
-    lv_obj_add_style( weather_geolocation_label, LV_OBJ_PART_MAIN, &weather_setup_style  );
-    lv_label_set_text( weather_geolocation_label, "geolocation via ip-api.com");
-    lv_obj_align( weather_geolocation_label, weather_geolocation_cont, LV_ALIGN_IN_LEFT_MID, 5, 0 );
-*/
-=======
-
->>>>>>> f8ec2742
     lv_obj_t *weather_apikey_cont = lv_obj_create( weather_setup_tile, NULL );
     lv_obj_set_size(weather_apikey_cont, lv_disp_get_hor_res( NULL ) , 35);
     lv_obj_add_style( weather_apikey_cont, LV_OBJ_PART_MAIN, &weather_setup_style  );
