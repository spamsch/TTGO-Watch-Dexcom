#ifndef IR_CONFIG_H
<<<<<<< HEAD
#define IR_CONFIG_H

#include "config.h"
#include "quickglui/quickglui.h"
#include "IRButton.h"

#define MAX_IR_BUTTONS 96

class IRConfig : public BaseJsonConfig
{
public:
  IRConfig();

  InfraButton* add(size_t page, const char* name);
  void del(size_t page, const char* name);
  InfraButton* get(size_t page, const char* name);

  InfraButton* get(int id) { return buttons[id]; }
  int totalCount() { return count; }

  void sendListNames(BluetoothJsonResponse& target);
  void sendButtonEdit(BluetoothJsonResponse& target, size_t page, const char* name);

public:
  int defBtnWidth = 95;
  int defBtnHeight = 33;
  int defSpacing = 3;
  size_t pageCount = 1;

protected:
  virtual bool onSave(JsonDocument& document);
  virtual bool onLoad(JsonDocument& document);
  virtual bool onDefault( void );
  virtual size_t getJsonBufferSize() { return 48000; }

protected:
  InfraButton *buttons[MAX_IR_BUTTONS];
  int count = 0;
};

=======
    #define IR_CONFIG_H

    #include "config.h"
    #include "quickglui/quickglui.h"
    #include "IRButton.h"

    #ifdef NATIVE_64BIT
    #else
        #ifdef M5PAPER
        #elif defined( LILYGO_WATCH_2020_V1 ) || defined( LILYGO_WATCH_2020_V2 ) || defined( LILYGO_WATCH_2020_V3 )
            #define MAX_IR_BUTTONS 48

            class IRConfig : public BaseJsonConfig
            {
            public:
            IRConfig();

            InfraButton* add(size_t page, const char* name);
            void del(size_t page, const char* name);
            InfraButton* get(size_t page, const char* name);

            InfraButton* get(int id) { return buttons[id]; }
            int totalCount() { return count; }

            void sendListNames(BluetoothJsonResponse& target);
            void sendButtonEdit(BluetoothJsonResponse& target, size_t page, const char* name);

            public:
            int defBtnWidth = 95;
            int defBtnHeight = 33;
            int defSpacing = 3;
            size_t pageCount = 1;

            protected:
            virtual bool onSave(JsonDocument& document);
            virtual bool onLoad(JsonDocument& document);
            virtual bool onDefault( void );
            virtual size_t getJsonBufferSize() { return 48000; }

            protected:
            InfraButton *buttons[MAX_IR_BUTTONS];
            int count = 0;
            };
        #else
            /**
             * NEW_HARDWARE_TAG or not defined
             */
            #error "No destination hardware defined"
        #endif
    #endif
>>>>>>> b71f3377
#endif
<|MERGE_RESOLUTION|>--- conflicted
+++ resolved
@@ -1,46 +1,4 @@
 #ifndef IR_CONFIG_H
-<<<<<<< HEAD
-#define IR_CONFIG_H
-
-#include "config.h"
-#include "quickglui/quickglui.h"
-#include "IRButton.h"
-
-#define MAX_IR_BUTTONS 96
-
-class IRConfig : public BaseJsonConfig
-{
-public:
-  IRConfig();
-
-  InfraButton* add(size_t page, const char* name);
-  void del(size_t page, const char* name);
-  InfraButton* get(size_t page, const char* name);
-
-  InfraButton* get(int id) { return buttons[id]; }
-  int totalCount() { return count; }
-
-  void sendListNames(BluetoothJsonResponse& target);
-  void sendButtonEdit(BluetoothJsonResponse& target, size_t page, const char* name);
-
-public:
-  int defBtnWidth = 95;
-  int defBtnHeight = 33;
-  int defSpacing = 3;
-  size_t pageCount = 1;
-
-protected:
-  virtual bool onSave(JsonDocument& document);
-  virtual bool onLoad(JsonDocument& document);
-  virtual bool onDefault( void );
-  virtual size_t getJsonBufferSize() { return 48000; }
-
-protected:
-  InfraButton *buttons[MAX_IR_BUTTONS];
-  int count = 0;
-};
-
-=======
     #define IR_CONFIG_H
 
     #include "config.h"
@@ -51,7 +9,7 @@
     #else
         #ifdef M5PAPER
         #elif defined( LILYGO_WATCH_2020_V1 ) || defined( LILYGO_WATCH_2020_V2 ) || defined( LILYGO_WATCH_2020_V3 )
-            #define MAX_IR_BUTTONS 48
+            #define MAX_IR_BUTTONS 96
 
             class IRConfig : public BaseJsonConfig
             {
@@ -91,5 +49,4 @@
             #error "No destination hardware defined"
         #endif
     #endif
->>>>>>> b71f3377
 #endif
