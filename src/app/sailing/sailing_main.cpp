/****************************************************************************
 *   Apr 17 00:28:11 2021
 *   Copyright  2021  Federico Liuzzi
 *   Email: f.liuzzi02@gmail.com
 ****************************************************************************/
 
/*
 *  This program is free software; you can redistribute it and/or modify
 *  it under the terms of the GNU General Public License as published by
 *  the Free Software Foundation; either version 2 of the License, or
 *  (at your option) any later version.
 *
 *  This program is distributed in the hope that it will be useful,
 *  but WITHOUT ANY WARRANTY; without even the implied warranty of
 *  MERCHANTABILITY or FITNESS FOR A PARTICULAR PURPOSE.  See the
 *  GNU General Public License for more details.
 *
 *  You should have received a copy of the GNU General Public License
 *  along with this program; if not, write to the Free Software
 *  Foundation, Inc., 59 Temple Place - Suite 330, Boston, MA 02111-1307, USA.
 */
#include "config.h"
#include <TTGO.h>
#include <WiFi.h>
#include <AsyncUDP.h>

#include "sailing.h"
#include "sailing_main.h"

#include "gui/mainbar/app_tile/app_tile.h"
#include "gui/mainbar/main_tile/main_tile.h"
#include "gui/mainbar/mainbar.h"
#include "gui/statusbar.h"
#include "gui/app.h"
#include "gui/widget_styles.h"

#include "hardware/wifictl.h"
#include "hardware/display.h"

AsyncUDP udp;

struct pack {
  float heading;
  float track;
  float gspeed;
  float vmg;
  float distance;
};
pack attuale;

lv_obj_t *sailing_main_tile = NULL;
lv_style_t sailing_main_style;
lv_style_t heading_main_style;

lv_obj_t * heading_info_label = NULL;
lv_obj_t * heading_label = NULL;
lv_obj_t * gspeed_label = NULL;
lv_obj_t * vmg_label = NULL;
lv_obj_t * distance_label = NULL;

lv_task_t * _sailing_task;

LV_IMG_DECLARE(exit_32px);
LV_IMG_DECLARE(setup_32px);
LV_IMG_DECLARE(refresh_32px);
LV_FONT_DECLARE(Ubuntu_32px);
LV_FONT_DECLARE(Ubuntu_48px);
LV_FONT_DECLARE(lv_font_montserrat_28);

void rmc(char dati[]);
void rmb(char dati[]);
void apb(char dati[]);

bool sailing_wifictl_event_cb( EventBits_t event, void *arg );

static void exit_sailing_main_event_cb( lv_obj_t * obj, lv_event_t event );
static void enter_sailing_setup_event_cb( lv_obj_t * obj, lv_event_t event );
void sailing_task( lv_task_t * task );

void sailing_main_setup( uint32_t tile_num ) {

    //Init struct
    attuale.heading = 0.0;
    attuale.gspeed = 0.0;
    attuale.vmg = 0.0;
    attuale.distance = 0.0;

    sailing_main_tile = mainbar_get_tile_obj( tile_num );
    lv_style_copy( &sailing_main_style, ws_get_mainbar_style() );
    lv_style_set_bg_color( &sailing_main_style, LV_OBJ_PART_MAIN, LV_COLOR_BLACK );
    lv_style_set_bg_opa( &sailing_main_style, LV_OBJ_PART_MAIN, LV_OPA_100);
    lv_style_set_border_width( &sailing_main_style, LV_OBJ_PART_MAIN, 0);
    lv_style_set_text_font( &sailing_main_style, LV_STATE_DEFAULT, &Ubuntu_32px);
    lv_obj_add_style( sailing_main_tile, LV_OBJ_PART_MAIN, &sailing_main_style );

    // heading style
    lv_style_copy( &heading_main_style, ws_get_mainbar_style() );
    lv_style_set_bg_color( &heading_main_style, LV_OBJ_PART_MAIN, LV_COLOR_BLACK );
    lv_style_set_bg_opa( &heading_main_style, LV_OBJ_PART_MAIN, LV_OPA_100);
    lv_style_set_border_width( &heading_main_style, LV_OBJ_PART_MAIN, 0);
    lv_style_set_text_font( &heading_main_style, LV_STATE_DEFAULT, &Ubuntu_48px);

    lv_obj_t * exit_btn = lv_imgbtn_create( sailing_main_tile, NULL);
    lv_imgbtn_set_src(exit_btn, LV_BTN_STATE_RELEASED, &exit_32px);
    lv_imgbtn_set_src(exit_btn, LV_BTN_STATE_PRESSED, &exit_32px);
    lv_imgbtn_set_src(exit_btn, LV_BTN_STATE_CHECKED_RELEASED, &exit_32px);
    lv_imgbtn_set_src(exit_btn, LV_BTN_STATE_CHECKED_PRESSED, &exit_32px);
    lv_obj_add_style(exit_btn, LV_IMGBTN_PART_MAIN, &sailing_main_style );
    lv_obj_align(exit_btn, sailing_main_tile, LV_ALIGN_IN_BOTTOM_LEFT, 10, -10 );
    lv_obj_set_event_cb( exit_btn, exit_sailing_main_event_cb );

    lv_obj_t * setup_btn = lv_imgbtn_create( sailing_main_tile, NULL);
    lv_imgbtn_set_src(setup_btn, LV_BTN_STATE_RELEASED, &setup_32px);
    lv_imgbtn_set_src(setup_btn, LV_BTN_STATE_PRESSED, &setup_32px);
    lv_imgbtn_set_src(setup_btn, LV_BTN_STATE_CHECKED_RELEASED, &setup_32px);
    lv_imgbtn_set_src(setup_btn, LV_BTN_STATE_CHECKED_PRESSED, &setup_32px);
    lv_obj_add_style(setup_btn, LV_IMGBTN_PART_MAIN, &sailing_main_style );
    lv_obj_align(setup_btn, sailing_main_tile, LV_ALIGN_IN_BOTTOM_RIGHT, -10, -10 );
    lv_obj_set_event_cb( setup_btn, enter_sailing_setup_event_cb );

    heading_info_label = lv_label_create( sailing_main_tile, NULL );
    lv_obj_add_style( heading_info_label, LV_OBJ_PART_MAIN, &heading_main_style );
    lv_label_set_text( heading_info_label, "H =" );
    lv_obj_align( heading_info_label, sailing_main_tile, LV_ALIGN_IN_TOP_LEFT, 0, 20 );
    heading_label = lv_label_create( sailing_main_tile, NULL );
    lv_obj_add_style( heading_label, LV_OBJ_PART_MAIN, &heading_main_style );
    lv_label_set_text( heading_label, "0°" );
    lv_obj_align( heading_label, sailing_main_tile, LV_ALIGN_IN_TOP_RIGHT, 0, 20 );

    lv_obj_t * gspeed_info_label = lv_label_create( sailing_main_tile, NULL );
    lv_obj_add_style( gspeed_info_label, LV_OBJ_PART_MAIN, &sailing_main_style );
    lv_label_set_text( gspeed_info_label, "Gs =" );
    lv_obj_align( gspeed_info_label, sailing_main_tile, LV_ALIGN_IN_LEFT_MID, 0, -30 );
    gspeed_label = lv_label_create( sailing_main_tile, NULL );
    lv_obj_add_style( gspeed_label, LV_OBJ_PART_MAIN, &sailing_main_style );
    lv_label_set_text( gspeed_label, "0kt" );
    lv_obj_align( gspeed_label, sailing_main_tile, LV_ALIGN_IN_RIGHT_MID, 0, -30 );

    lv_obj_t * vmg_info_label = lv_label_create( sailing_main_tile, NULL );
    lv_obj_add_style( vmg_info_label, LV_OBJ_PART_MAIN, &sailing_main_style );
    lv_label_set_text( vmg_info_label, "Vmg =" );
    lv_obj_align( vmg_info_label, sailing_main_tile, LV_ALIGN_IN_LEFT_MID, 0, 10 );
    vmg_label = lv_label_create( sailing_main_tile, NULL );
    lv_obj_add_style( vmg_label, LV_OBJ_PART_MAIN, &sailing_main_style );
    lv_label_set_text( vmg_label, "0kt" );
    lv_obj_align( vmg_label, sailing_main_tile, LV_ALIGN_IN_RIGHT_MID, 0, 10 );

    lv_obj_t * distance_info_label = lv_label_create( sailing_main_tile, NULL );
    lv_obj_add_style( distance_info_label, LV_OBJ_PART_MAIN, &sailing_main_style );
    lv_label_set_text( distance_info_label, "Ds =" );
    lv_obj_align( distance_info_label, sailing_main_tile, LV_ALIGN_IN_LEFT_MID, 0, 50 );
    distance_label = lv_label_create( sailing_main_tile, NULL );
    lv_obj_add_style( distance_label, LV_OBJ_PART_MAIN, &sailing_main_style );
    lv_label_set_text( distance_label, "0nm" );
    lv_obj_align( distance_label, sailing_main_tile, LV_ALIGN_IN_RIGHT_MID, 0, 50 );

    // create an task that runs every secound
    _sailing_task = lv_task_create( sailing_task, 1000, LV_TASK_PRIO_MID, NULL );

    //udp listening
    wifictl_register_cb( WIFICTL_OFF | WIFICTL_CONNECT, sailing_wifictl_event_cb, "sailing data" );
    
}

bool sailing_wifictl_event_cb( EventBits_t event, void *arg ) {
    switch( event ) {
        case WIFICTL_CONNECT:       
                                if(udp.listen(1234)) {
                                        Serial.print("[I] UDP Listening on IP: ");
                                        Serial.println(WiFi.localIP());
                                        udp.onPacket([](AsyncUDPPacket packet) {
                                            char buf[packet.length()];
                                            
                                            for (int i=0;i<packet.length();i++){
                                                buf[i]= (char)*(packet.data()+i);
                                            }

                                            // Serial.println(String(buf));

                                            if(String(buf).startsWith("$ECRMB")) rmb(buf);
                                            if(String(buf).startsWith("$GPRMC")) rmc(buf);
                                            if(String(buf).startsWith("$ECAPB")) apb(buf);
                                        });
                                    }
                                    break;
    }
    return(true);
}

static void enter_sailing_setup_event_cb( lv_obj_t * obj, lv_event_t event ) {
    switch( event ) {
        case( LV_EVENT_CLICKED ):       statusbar_hide( true );
                                        mainbar_jump_to_tilenumber( sailing_get_app_setup_tile_num(), LV_ANIM_ON );
                                        break;
    }
}

static void exit_sailing_main_event_cb( lv_obj_t * obj, lv_event_t event ) {
    switch( event ) {
        case( LV_EVENT_CLICKED ):       mainbar_jump_to_maintile( LV_ANIM_OFF );
                                        display_set_timeout( 15 );
                                        break;
    }
}

static void sailing_main_update_label()
{
    char heading[10];
    char track[10];
    char gspeed[10];
    char vmg[10];
    char distance[10];
    snprintf(heading, sizeof( heading ), "%.1f°", attuale.heading);
    snprintf(track, sizeof( track ), "%.1f°", attuale.track);
    snprintf(gspeed, sizeof( gspeed ), "%.1fkt", attuale.gspeed);
    snprintf(vmg, sizeof( vmg ), "%.1fkt", attuale.vmg);
    snprintf(distance, sizeof( distance ), "%.1fnm", attuale.distance);

<<<<<<< HEAD
=======
    // done
>>>>>>> 8fcdf4f0
    if( tracking ) {
      lv_label_set_text( heading_info_label, "T =" );
      lv_label_set_text( heading_label, track );
    }
    else {
      lv_label_set_text( heading_info_label, "H =" );
      lv_label_set_text( heading_label, heading );
    }
    lv_obj_align( heading_info_label, sailing_main_tile, LV_ALIGN_IN_TOP_LEFT, 0, 20 );
    lv_obj_align( heading_label, sailing_main_tile, LV_ALIGN_IN_TOP_RIGHT, 0, 20 );

    lv_label_set_text( gspeed_label, gspeed );
    lv_obj_align( gspeed_label, sailing_main_tile, LV_ALIGN_IN_RIGHT_MID, 0, -30 );

    lv_label_set_text( vmg_label, vmg );
    lv_obj_align( vmg_label, sailing_main_tile, LV_ALIGN_IN_RIGHT_MID, 0, 10 );

    lv_label_set_text( distance_label, distance );
    lv_obj_align( distance_label, sailing_main_tile, LV_ALIGN_IN_RIGHT_MID, 0, 50 );
}

void sailing_task( lv_task_t * task ) {
    // put your code her
    sailing_main_update_label();
}

//Makes RMC phrase understandable
void rmc(char dati[]){
  
  String info[12];
  int i,j = 0;
  
  for(i = 0; i<12; i++){
    info[i] = "";
    do{
      info[i].concat(dati[j]);
      j++;
    }while(dati[j] != ',');
    j++;
  }

  //passing RMC info to global struct
  attuale.gspeed = info[7].toFloat();
  attuale.heading = info[8].toFloat();
  // Serial.println(attuale.gspeed);
}

//Makes RMB phrase understandable
void rmb(char dati[]){
  
  String info[14];
  int i,j = 0;
  
  for(i = 0; i<14; i++){
    info[i] = "";
    do{
      info[i].concat(dati[j]);
      j++;
    }while(dati[j] != ',');
    j++;
  }

  //passing RMB info to global struct
  attuale.distance = info[10].toFloat();
  attuale.vmg = info[12].toFloat();
  //Serial.println("Recieved RMB");
}

//Makes APB phrase understandable
void apb(char dati[]){
  
  String info[14];
  int i,j = 0;
  
  for(i = 0; i<14; i++){
    info[i] = "";
    do{
      info[i].concat(dati[j]);
      j++;
    }while(dati[j] != ',');
    j++;
  }

  //passing APB info to global struct
  attuale.track = info[13].toFloat();
}<|MERGE_RESOLUTION|>--- conflicted
+++ resolved
@@ -216,10 +216,6 @@
     snprintf(vmg, sizeof( vmg ), "%.1fkt", attuale.vmg);
     snprintf(distance, sizeof( distance ), "%.1fnm", attuale.distance);
 
-<<<<<<< HEAD
-=======
-    // done
->>>>>>> 8fcdf4f0
     if( tracking ) {
       lv_label_set_text( heading_info_label, "T =" );
       lv_label_set_text( heading_label, track );
