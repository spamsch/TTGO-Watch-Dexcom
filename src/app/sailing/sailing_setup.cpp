/****************************************************************************
 *   Apr 17 00:28:11 2021
 *   Copyright  2021  Federico Liuzzi
 *   Email: f.liuzzi02@gmail.com
 ****************************************************************************/
 
/*
 *  This program is free software; you can redistribute it and/or modify
 *  it under the terms of the GNU General Public License as published by
 *  the Free Software Foundation; either version 2 of the License, or
 *  (at your option) any later version.
 *
 *  This program is distributed in the hope that it will be useful,
 *  but WITHOUT ANY WARRANTY; without even the implied warranty of
 *  MERCHANTABILITY or FITNESS FOR A PARTICULAR PURPOSE.  See the
 *  GNU General Public License for more details.
 *
 *  You should have received a copy of the GNU General Public License
 *  along with this program; if not, write to the Free Software
 *  Foundation, Inc., 59 Temple Place - Suite 330, Boston, MA 02111-1307, USA.
 */
#include "config.h"
#include <TTGO.h>

#include "sailing.h"
#include "sailing_setup.h"

#include "hardware/display.h"

#include "gui/mainbar/mainbar.h"
#include "gui/statusbar.h"
#include "gui/widget_factory.h"
#include "gui/widget_styles.h"

lv_obj_t *sailing_setup_tile = NULL;
lv_style_t sailing_setup_style;

lv_obj_t *sailing_foobar_switch = NULL;
lv_obj_t *sailing_track_switch = NULL;

bool tracking = false;

static void exit_sailing_setup_event_cb( lv_obj_t * obj, lv_event_t event );
static void sailing_foobar_switch_event_cb( lv_obj_t * obj, lv_event_t event );
static void sailing_track_switch_event_cb( lv_obj_t * obj, lv_event_t event );

void sailing_setup_setup( uint32_t tile_num ) {

    sailing_setup_tile = mainbar_get_tile_obj( tile_num );
    lv_style_copy( &sailing_setup_style, ws_get_mainbar_style() );

    lv_style_set_bg_color( &sailing_setup_style, LV_OBJ_PART_MAIN, LV_COLOR_GRAY);
    lv_style_set_bg_opa( &sailing_setup_style, LV_OBJ_PART_MAIN, LV_OPA_100);
    lv_style_set_border_width( &sailing_setup_style, LV_OBJ_PART_MAIN, 0);
    lv_obj_add_style( sailing_setup_tile, LV_OBJ_PART_MAIN, &sailing_setup_style );

    lv_obj_t *header = wf_add_settings_header( sailing_setup_tile, "Exit setup", exit_sailing_setup_event_cb );
    //lv_obj_align( header, weather_setup_tile, LV_ALIGN_IN_TOP_MID, 0, 10 );

    lv_obj_t *sailing_foobar_switch_cont = lv_obj_create( sailing_setup_tile, NULL );
    lv_obj_set_size( sailing_foobar_switch_cont, lv_disp_get_hor_res( NULL ) , 40);
    lv_obj_add_style( sailing_foobar_switch_cont, LV_OBJ_PART_MAIN, &sailing_setup_style  );
<<<<<<< HEAD
    lv_obj_align( sailing_foobar_switch_cont, header, LV_ALIGN_OUT_BOTTOM_LEFT, 0, 0 );

=======
    lv_obj_align( sailing_foobar_switch_cont, exit_cont, LV_ALIGN_OUT_BOTTOM_LEFT, 0, 0 );
>>>>>>> c7ef1543
    sailing_foobar_switch = wf_add_switch( sailing_foobar_switch_cont, false );
    lv_obj_align( sailing_foobar_switch, sailing_foobar_switch_cont, LV_ALIGN_IN_RIGHT_MID, -5, 0 );
    lv_obj_set_event_cb( sailing_foobar_switch, sailing_foobar_switch_event_cb );
    lv_obj_t *sailing_foobar_switch_label = lv_label_create( sailing_foobar_switch_cont, NULL);
    lv_obj_add_style( sailing_foobar_switch_label, LV_OBJ_PART_MAIN, &sailing_setup_style  );
    lv_label_set_text( sailing_foobar_switch_label, "Always on display");
    lv_obj_align( sailing_foobar_switch_label, sailing_foobar_switch_cont, LV_ALIGN_IN_LEFT_MID, 5, 0 );

    lv_obj_t *sailing_track_switch_cont = lv_obj_create( sailing_setup_tile, NULL );
    lv_obj_set_size( sailing_track_switch_cont, lv_disp_get_hor_res( NULL ) , 40);
    lv_obj_add_style( sailing_track_switch_cont, LV_OBJ_PART_MAIN, &sailing_setup_style  );
    lv_obj_align( sailing_track_switch_cont, sailing_foobar_switch_cont, LV_ALIGN_OUT_BOTTOM_MID, 0, 0 );
    sailing_track_switch = wf_add_switch( sailing_track_switch_cont, false );
    lv_obj_align( sailing_track_switch, sailing_track_switch_cont, LV_ALIGN_IN_RIGHT_MID, -5, 0 );
    lv_obj_set_event_cb( sailing_track_switch, sailing_track_switch_event_cb );
    lv_obj_t *sailing_track_switch_label = lv_label_create( sailing_track_switch_cont, NULL);
    lv_obj_add_style( sailing_track_switch_label, LV_OBJ_PART_MAIN, &sailing_setup_style  );
    lv_label_set_text( sailing_track_switch_label, "Show track");
    lv_obj_align( sailing_track_switch_label, sailing_track_switch_cont, LV_ALIGN_IN_LEFT_MID, 5, 0 );
}

static void sailing_foobar_switch_event_cb( lv_obj_t * obj, lv_event_t event ) {
    switch( event ) {
        case( LV_EVENT_VALUE_CHANGED ): SAILING_INFO_LOG( "switch value = %d", lv_switch_get_state( obj ) );
                                        if( lv_switch_get_state( obj ) == 1 ) display_set_timeout( 300 );
                                        else display_set_timeout( 15 );
                                        break;
    }
}

static void sailing_track_switch_event_cb( lv_obj_t * obj, lv_event_t event ) {
    switch( event ) {
        case( LV_EVENT_VALUE_CHANGED ): SAILING_INFO_LOG( "switch value = %d", lv_switch_get_state( obj ) );
                                        if( lv_switch_get_state( obj ) == 1 ) tracking = true;
                                        else tracking = false;
                                        break;
    }
}

static void exit_sailing_setup_event_cb( lv_obj_t * obj, lv_event_t event ) {
    switch( event ) {
        case( LV_EVENT_CLICKED ):       mainbar_jump_to_tilenumber( sailing_get_app_main_tile_num(), LV_ANIM_ON );
                                        statusbar_hide( false );
                                        break;
    }
}<|MERGE_RESOLUTION|>--- conflicted
+++ resolved
@@ -60,12 +60,8 @@
     lv_obj_t *sailing_foobar_switch_cont = lv_obj_create( sailing_setup_tile, NULL );
     lv_obj_set_size( sailing_foobar_switch_cont, lv_disp_get_hor_res( NULL ) , 40);
     lv_obj_add_style( sailing_foobar_switch_cont, LV_OBJ_PART_MAIN, &sailing_setup_style  );
-<<<<<<< HEAD
     lv_obj_align( sailing_foobar_switch_cont, header, LV_ALIGN_OUT_BOTTOM_LEFT, 0, 0 );
 
-=======
-    lv_obj_align( sailing_foobar_switch_cont, exit_cont, LV_ALIGN_OUT_BOTTOM_LEFT, 0, 0 );
->>>>>>> c7ef1543
     sailing_foobar_switch = wf_add_switch( sailing_foobar_switch_cont, false );
     lv_obj_align( sailing_foobar_switch, sailing_foobar_switch_cont, LV_ALIGN_IN_RIGHT_MID, -5, 0 );
     lv_obj_set_event_cb( sailing_foobar_switch, sailing_foobar_switch_event_cb );
