--- conflicted
+++ resolved
@@ -89,14 +89,7 @@
     lv_label_set_text( sailing_foobar_switch_label, "Always on display");
     lv_obj_align( sailing_foobar_switch_label, sailing_foobar_switch_cont, LV_ALIGN_IN_LEFT_MID, 5, 0 );
 
-<<<<<<< HEAD
     sailing_track_switch = wf_add_switch( sailing_foobar_switch_cont, false );
-=======
-    sailing_track_switch = lv_switch_create( sailing_setup_tile, NULL );
-    lv_obj_add_protect( sailing_track_switch, LV_PROTECT_CLICK_FOCUS);
-    lv_obj_add_style( sailing_track_switch, LV_SWITCH_PART_INDIC, ws_get_switch_style() );
-    lv_switch_off( sailing_track_switch, LV_ANIM_ON );
->>>>>>> 1650d6be
     lv_obj_align( sailing_track_switch, sailing_foobar_switch, LV_ALIGN_IN_RIGHT_MID, 0, 30 );
     lv_obj_set_event_cb( sailing_track_switch, sailing_track_switch_event_cb );
 
