/****************************************************************************
 *   Tu May 22 21:23:51 2020
 *   Copyright  2020  Dirk Brosswick
 *   Email: dirk.brosswick@googlemail.com
 ****************************************************************************/
 
/*
 *  This program is free software; you can redistribute it and/or modify
 *  it under the terms of the GNU General Public License as published by
 *  the Free Software Foundation; either version 2 of the License, or
 *  (at your option) any later version.
 *
 *  This program is distributed in the hope that it will be useful,
 *  but WITHOUT ANY WARRANTY; without even the implied warranty of
 *  MERCHANTABILITY or FITNESS FOR A PARTICULAR PURPOSE.  See the
 *  GNU General Public License for more details.
 *
 *  You should have received a copy of the GNU General Public License
 *  along with this program; if not, write to the Free Software
 *  Foundation, Inc., 59 Temple Place - Suite 330, Boston, MA 02111-1307, USA.
 */
#include <config.h>

#include "powermeter_app.h"
#include "powermeter_setup.h"
#include "config/powermeter_config.h"

#include "gui/mainbar/mainbar.h"
#include "gui/mainbar/main_tile/main_tile.h"
#include "gui/statusbar.h"
#include "gui/keyboard.h"
#include "gui/widget_factory.h"
#include "gui/widget_styles.h"

#ifdef NATIVE_64BIT
    #include "utils/logging.h"
    #include "utils/millis.h"
    #include <string>

    using namespace std;
    #define String string
#else
    #include <Arduino.h>
#endif

lv_obj_t *powermeter_setup_tile = NULL;
lv_style_t powermeter_setup_style;
uint32_t powermeter_setup_tile_num;

lv_obj_t *powermeter_topic_textfield = NULL;
lv_obj_t *powermeter_autoconnect_onoff = NULL;
lv_obj_t *powermeter_widget_onoff = NULL;

static void powermeter_textarea_event_cb( lv_obj_t * obj, lv_event_t event );
static void powermeter_autoconnect_onoff_event_handler( lv_obj_t * obj, lv_event_t event );
static void powermeter_widget_onoff_event_handler( lv_obj_t *obj, lv_event_t event );
static void powermeter_setup_hibernate_callback ( void );

void powermeter_setup_tile_setup( uint32_t tile_num ) {

    powermeter_config_t *powermeter_config = powermeter_get_config();

    mainbar_add_tile_hibernate_cb( tile_num, powermeter_setup_hibernate_callback );

    powermeter_setup_tile_num = tile_num;
    powermeter_setup_tile = mainbar_get_tile_obj( powermeter_setup_tile_num );

    lv_style_copy( &powermeter_setup_style, ws_get_setup_tile_style() );
    lv_obj_add_style( powermeter_setup_tile, LV_OBJ_PART_MAIN, &powermeter_setup_style );

    lv_obj_t *header = wf_add_settings_header( powermeter_setup_tile, "powermeter setup" );
    lv_obj_align( header, powermeter_setup_tile, LV_ALIGN_IN_TOP_LEFT, 10, 10 );

<<<<<<< HEAD
=======
    lv_obj_t *powermeter_server_cont = lv_obj_create( powermeter_setup_tile, NULL );
    lv_obj_set_size( powermeter_server_cont, lv_disp_get_hor_res( NULL ) , 37);
    lv_obj_add_style( powermeter_server_cont, LV_OBJ_PART_MAIN, &powermeter_setup_style  );
    lv_obj_align( powermeter_server_cont, header, LV_ALIGN_OUT_BOTTOM_MID, 0, 0 );
    lv_obj_t *powermeter_server_label = lv_label_create( powermeter_server_cont, NULL);
    lv_obj_add_style( powermeter_server_label, LV_OBJ_PART_MAIN, &powermeter_setup_style  );
    lv_label_set_text( powermeter_server_label, "server");
    lv_obj_align( powermeter_server_label, powermeter_server_cont, LV_ALIGN_IN_LEFT_MID, 5, 0 );
    powermeter_server_textfield = lv_textarea_create( powermeter_server_cont, NULL);
    lv_textarea_set_text( powermeter_server_textfield, powermeter_config->server );
    lv_textarea_set_pwd_mode( powermeter_server_textfield, false);
    lv_textarea_set_one_line( powermeter_server_textfield, true);
    lv_textarea_set_cursor_hidden( powermeter_server_textfield, true);
    lv_obj_set_width( powermeter_server_textfield, lv_disp_get_hor_res( NULL ) / 4 * 3  - 5 );
    lv_obj_align( powermeter_server_textfield, powermeter_server_cont, LV_ALIGN_IN_RIGHT_MID, -5, 0 );
    lv_obj_set_event_cb( powermeter_server_textfield, powermeter_textarea_event_cb );

    lv_obj_t *powermeter_port_cont = lv_obj_create( powermeter_setup_tile, NULL );
    lv_obj_set_size( powermeter_port_cont, lv_disp_get_hor_res( NULL ) , 37);
    lv_obj_add_style( powermeter_port_cont, LV_OBJ_PART_MAIN, &powermeter_setup_style  );
    lv_obj_align( powermeter_port_cont, powermeter_server_cont, LV_ALIGN_OUT_BOTTOM_MID, 0,  0 );
    lv_obj_t *powermeter_port_label = lv_label_create( powermeter_port_cont, NULL);
    lv_obj_add_style( powermeter_port_label, LV_OBJ_PART_MAIN, &powermeter_setup_style  );
    lv_label_set_text( powermeter_port_label, "port");
    lv_obj_align( powermeter_port_label, powermeter_port_cont, LV_ALIGN_IN_LEFT_MID, 5, 0 );
    powermeter_port_textfield = lv_textarea_create( powermeter_port_cont, NULL);
    char buf[10];
    sprintf(buf, "%d", powermeter_config->port );
    lv_textarea_set_text( powermeter_port_textfield, buf);
    lv_textarea_set_pwd_mode( powermeter_port_textfield, false);
    lv_textarea_set_one_line( powermeter_port_textfield, true);
    lv_textarea_set_cursor_hidden( powermeter_port_textfield, true);
    lv_obj_set_width( powermeter_port_textfield, lv_disp_get_hor_res( NULL ) / 4 * 3  - 5 );
    lv_obj_align( powermeter_port_textfield, powermeter_port_cont, LV_ALIGN_IN_RIGHT_MID, -5, 0 );
    lv_obj_set_event_cb( powermeter_port_textfield, powermeter_num_textarea_event_cb );

    lv_obj_t *powermeter_user_cont = lv_obj_create( powermeter_setup_tile, NULL );
    lv_obj_set_size( powermeter_user_cont, lv_disp_get_hor_res( NULL ) , 37);
    lv_obj_add_style( powermeter_user_cont, LV_OBJ_PART_MAIN, &powermeter_setup_style  );
    lv_obj_align( powermeter_user_cont, powermeter_port_cont, LV_ALIGN_OUT_BOTTOM_MID, 0, 0 );
    lv_obj_t *powermeter_user_label = lv_label_create( powermeter_user_cont, NULL);
    lv_obj_add_style( powermeter_user_label, LV_OBJ_PART_MAIN, &powermeter_setup_style  );
    lv_label_set_text( powermeter_user_label, "user");
    lv_obj_align( powermeter_user_label, powermeter_user_cont, LV_ALIGN_IN_LEFT_MID, 5, 0 );
    powermeter_user_textfield = lv_textarea_create( powermeter_user_cont, NULL);
    lv_textarea_set_text( powermeter_user_textfield, powermeter_config->user );
    lv_textarea_set_pwd_mode( powermeter_user_textfield, false);
    lv_textarea_set_one_line( powermeter_user_textfield, true);
    lv_textarea_set_cursor_hidden( powermeter_user_textfield, true);
    lv_obj_set_width( powermeter_user_textfield, lv_disp_get_hor_res( NULL ) / 4 * 3  - 5 );
    lv_obj_align( powermeter_user_textfield, powermeter_user_cont, LV_ALIGN_IN_RIGHT_MID, -5, 0 );
    lv_obj_set_event_cb( powermeter_user_textfield, powermeter_textarea_event_cb );

    lv_obj_t *powermeter_password_cont = lv_obj_create( powermeter_setup_tile, NULL );
    lv_obj_set_size( powermeter_password_cont, lv_disp_get_hor_res( NULL ) , 37);
    lv_obj_add_style( powermeter_password_cont, LV_OBJ_PART_MAIN, &powermeter_setup_style  );
    lv_obj_align( powermeter_password_cont, powermeter_user_cont, LV_ALIGN_OUT_BOTTOM_MID, 0, 0 );
    lv_obj_t *powermeter_password_label = lv_label_create( powermeter_password_cont, NULL);
    lv_obj_add_style( powermeter_password_label, LV_OBJ_PART_MAIN, &powermeter_setup_style  );
    lv_label_set_text( powermeter_password_label, "pass");
    lv_obj_align( powermeter_password_label, powermeter_password_cont, LV_ALIGN_IN_LEFT_MID, 5, 0 );
    powermeter_password_textfield = lv_textarea_create( powermeter_password_cont, NULL);
    lv_textarea_set_text( powermeter_password_textfield, powermeter_config->password );
    lv_textarea_set_pwd_mode( powermeter_password_textfield, false);
    lv_textarea_set_one_line( powermeter_password_textfield, true);
    lv_textarea_set_cursor_hidden( powermeter_password_textfield, true);
    lv_obj_set_width( powermeter_password_textfield, lv_disp_get_hor_res( NULL ) / 4 * 3  - 5 );
    lv_obj_align( powermeter_password_textfield, powermeter_password_cont, LV_ALIGN_IN_RIGHT_MID, -5, 0 );
    lv_obj_set_event_cb( powermeter_password_textfield, powermeter_textarea_event_cb );

>>>>>>> b71f3377
    lv_obj_t *powermeter_topic_cont = lv_obj_create( powermeter_setup_tile, NULL );
    lv_obj_set_size( powermeter_topic_cont, lv_disp_get_hor_res( NULL ) , 37);
    lv_obj_add_style( powermeter_topic_cont, LV_OBJ_PART_MAIN, &powermeter_setup_style  );
    lv_obj_t *powermeter_topic_label = lv_label_create( powermeter_topic_cont, NULL);
    lv_obj_add_style( powermeter_topic_label, LV_OBJ_PART_MAIN, &powermeter_setup_style  );
    lv_label_set_text( powermeter_topic_label, "topic");
    lv_obj_align( powermeter_topic_label, powermeter_topic_cont, LV_ALIGN_IN_LEFT_MID, 5, 0 );
    powermeter_topic_textfield = lv_textarea_create( powermeter_topic_cont, NULL);
    lv_textarea_set_text( powermeter_topic_textfield, powermeter_config->topic );
    lv_textarea_set_pwd_mode( powermeter_topic_textfield, false);
    lv_textarea_set_one_line( powermeter_topic_textfield, true);
    lv_textarea_set_cursor_hidden( powermeter_topic_textfield, true);
    lv_obj_set_width( powermeter_topic_textfield, lv_disp_get_hor_res( NULL ) / 4 * 3  - 5 );
    lv_obj_align( powermeter_topic_textfield, powermeter_topic_cont, LV_ALIGN_IN_RIGHT_MID, -5, 0 );
    lv_obj_set_event_cb( powermeter_topic_textfield, powermeter_textarea_event_cb );

    lv_tileview_add_element( powermeter_setup_tile, powermeter_topic_cont );

    lv_obj_t *powermeter_autoconnect_onoff_cont = lv_obj_create( powermeter_setup_tile, NULL);
    lv_obj_set_size( powermeter_autoconnect_onoff_cont, lv_disp_get_hor_res( NULL ), 32);
    lv_obj_add_style( powermeter_autoconnect_onoff_cont, LV_OBJ_PART_MAIN, &powermeter_setup_style );
    lv_obj_align( powermeter_autoconnect_onoff_cont, powermeter_setup_tile, LV_ALIGN_IN_TOP_MID, 0, 49 );
    powermeter_autoconnect_onoff = wf_add_switch( powermeter_autoconnect_onoff_cont, false);
    lv_obj_align( powermeter_autoconnect_onoff, powermeter_autoconnect_onoff_cont, LV_ALIGN_IN_RIGHT_MID, -5, 0);
    lv_obj_set_event_cb( powermeter_autoconnect_onoff, powermeter_autoconnect_onoff_event_handler );
    lv_obj_t *powermeter_autoconnect_label = lv_label_create(powermeter_autoconnect_onoff_cont, NULL);
    lv_obj_add_style( powermeter_autoconnect_label, LV_OBJ_PART_MAIN, &powermeter_setup_style );
    lv_label_set_text( powermeter_autoconnect_label, "autoconnect");
    lv_obj_align( powermeter_autoconnect_label, powermeter_autoconnect_onoff_cont, LV_ALIGN_IN_LEFT_MID, 5, 0);

    lv_obj_t *powermeter_widget_onoff_cont = lv_obj_create( powermeter_setup_tile, NULL);
    lv_obj_set_size( powermeter_widget_onoff_cont, lv_disp_get_hor_res( NULL ), 32);
    lv_obj_add_style( powermeter_widget_onoff_cont, LV_OBJ_PART_MAIN, &powermeter_setup_style );
    lv_obj_align( powermeter_widget_onoff_cont, powermeter_autoconnect_onoff_cont, LV_ALIGN_OUT_BOTTOM_MID, 0, 0 );
    powermeter_widget_onoff = wf_add_switch( powermeter_widget_onoff_cont, false);
    lv_obj_align( powermeter_widget_onoff, powermeter_widget_onoff_cont, LV_ALIGN_IN_RIGHT_MID, -5, 0);
    lv_obj_set_event_cb( powermeter_widget_onoff, powermeter_widget_onoff_event_handler );
    lv_obj_t *powermeter_widget_onoff_label = lv_label_create( powermeter_widget_onoff_cont, NULL);
    lv_obj_add_style( powermeter_widget_onoff_label, LV_OBJ_PART_MAIN, &powermeter_setup_style );
    lv_label_set_text( powermeter_widget_onoff_label, "mainbar widget");
    lv_obj_align( powermeter_widget_onoff_label, powermeter_widget_onoff_cont, LV_ALIGN_IN_LEFT_MID, 5, 0);

    if ( powermeter_config->autoconnect )
        lv_switch_on( powermeter_autoconnect_onoff, LV_ANIM_OFF);
    else
        lv_switch_off( powermeter_autoconnect_onoff, LV_ANIM_OFF);

    if ( powermeter_config->widget )
        lv_switch_on( powermeter_widget_onoff, LV_ANIM_OFF );
    else
        lv_switch_off( powermeter_widget_onoff, LV_ANIM_OFF );
}

static void powermeter_setup_hibernate_callback ( void ) {
    keyboard_hide();
    powermeter_config_t *powermeter_config = powermeter_get_config();
<<<<<<< HEAD
    strlcpy( powermeter_config->topic, lv_textarea_get_text( powermeter_topic_textfield ), sizeof( powermeter_config->topic ) );
=======
    strncpy( powermeter_config->server, lv_textarea_get_text( powermeter_server_textfield ), sizeof( powermeter_config->server ) );
    strncpy( powermeter_config->user, lv_textarea_get_text( powermeter_user_textfield ), sizeof( powermeter_config->user ) );
    strncpy( powermeter_config->password, lv_textarea_get_text( powermeter_password_textfield ), sizeof( powermeter_config->password ) );
    strncpy( powermeter_config->topic, lv_textarea_get_text( powermeter_topic_textfield ), sizeof( powermeter_config->topic ) );
    powermeter_config->port = atoi(lv_textarea_get_text( powermeter_port_textfield ));
>>>>>>> b71f3377
    powermeter_config->save();
}

static void powermeter_textarea_event_cb( lv_obj_t * obj, lv_event_t event ) {
    if( event == LV_EVENT_CLICKED ) {
        keyboard_set_textarea( obj );
    }
}

static void powermeter_autoconnect_onoff_event_handler( lv_obj_t * obj, lv_event_t event ) {
    switch ( event ) {
        case (LV_EVENT_VALUE_CHANGED):      powermeter_config_t *powermeter_config = powermeter_get_config();
                                            powermeter_config->autoconnect = lv_switch_get_state( obj );
                                            break;
    }
}

static void powermeter_widget_onoff_event_handler(lv_obj_t *obj, lv_event_t event)
{
    switch ( event ) {
        case ( LV_EVENT_VALUE_CHANGED ):    powermeter_config_t *powermeter_config = powermeter_get_config();
                                            powermeter_config->widget = lv_switch_get_state( obj );
                                            if ( powermeter_config->widget ) {
                                                powermeter_add_widget();
                                            }
                                            else {
                                                powermeter_remove_widget();
                                            }
                                            break;
    }
}<|MERGE_RESOLUTION|>--- conflicted
+++ resolved
@@ -71,79 +71,6 @@
     lv_obj_t *header = wf_add_settings_header( powermeter_setup_tile, "powermeter setup" );
     lv_obj_align( header, powermeter_setup_tile, LV_ALIGN_IN_TOP_LEFT, 10, 10 );
 
-<<<<<<< HEAD
-=======
-    lv_obj_t *powermeter_server_cont = lv_obj_create( powermeter_setup_tile, NULL );
-    lv_obj_set_size( powermeter_server_cont, lv_disp_get_hor_res( NULL ) , 37);
-    lv_obj_add_style( powermeter_server_cont, LV_OBJ_PART_MAIN, &powermeter_setup_style  );
-    lv_obj_align( powermeter_server_cont, header, LV_ALIGN_OUT_BOTTOM_MID, 0, 0 );
-    lv_obj_t *powermeter_server_label = lv_label_create( powermeter_server_cont, NULL);
-    lv_obj_add_style( powermeter_server_label, LV_OBJ_PART_MAIN, &powermeter_setup_style  );
-    lv_label_set_text( powermeter_server_label, "server");
-    lv_obj_align( powermeter_server_label, powermeter_server_cont, LV_ALIGN_IN_LEFT_MID, 5, 0 );
-    powermeter_server_textfield = lv_textarea_create( powermeter_server_cont, NULL);
-    lv_textarea_set_text( powermeter_server_textfield, powermeter_config->server );
-    lv_textarea_set_pwd_mode( powermeter_server_textfield, false);
-    lv_textarea_set_one_line( powermeter_server_textfield, true);
-    lv_textarea_set_cursor_hidden( powermeter_server_textfield, true);
-    lv_obj_set_width( powermeter_server_textfield, lv_disp_get_hor_res( NULL ) / 4 * 3  - 5 );
-    lv_obj_align( powermeter_server_textfield, powermeter_server_cont, LV_ALIGN_IN_RIGHT_MID, -5, 0 );
-    lv_obj_set_event_cb( powermeter_server_textfield, powermeter_textarea_event_cb );
-
-    lv_obj_t *powermeter_port_cont = lv_obj_create( powermeter_setup_tile, NULL );
-    lv_obj_set_size( powermeter_port_cont, lv_disp_get_hor_res( NULL ) , 37);
-    lv_obj_add_style( powermeter_port_cont, LV_OBJ_PART_MAIN, &powermeter_setup_style  );
-    lv_obj_align( powermeter_port_cont, powermeter_server_cont, LV_ALIGN_OUT_BOTTOM_MID, 0,  0 );
-    lv_obj_t *powermeter_port_label = lv_label_create( powermeter_port_cont, NULL);
-    lv_obj_add_style( powermeter_port_label, LV_OBJ_PART_MAIN, &powermeter_setup_style  );
-    lv_label_set_text( powermeter_port_label, "port");
-    lv_obj_align( powermeter_port_label, powermeter_port_cont, LV_ALIGN_IN_LEFT_MID, 5, 0 );
-    powermeter_port_textfield = lv_textarea_create( powermeter_port_cont, NULL);
-    char buf[10];
-    sprintf(buf, "%d", powermeter_config->port );
-    lv_textarea_set_text( powermeter_port_textfield, buf);
-    lv_textarea_set_pwd_mode( powermeter_port_textfield, false);
-    lv_textarea_set_one_line( powermeter_port_textfield, true);
-    lv_textarea_set_cursor_hidden( powermeter_port_textfield, true);
-    lv_obj_set_width( powermeter_port_textfield, lv_disp_get_hor_res( NULL ) / 4 * 3  - 5 );
-    lv_obj_align( powermeter_port_textfield, powermeter_port_cont, LV_ALIGN_IN_RIGHT_MID, -5, 0 );
-    lv_obj_set_event_cb( powermeter_port_textfield, powermeter_num_textarea_event_cb );
-
-    lv_obj_t *powermeter_user_cont = lv_obj_create( powermeter_setup_tile, NULL );
-    lv_obj_set_size( powermeter_user_cont, lv_disp_get_hor_res( NULL ) , 37);
-    lv_obj_add_style( powermeter_user_cont, LV_OBJ_PART_MAIN, &powermeter_setup_style  );
-    lv_obj_align( powermeter_user_cont, powermeter_port_cont, LV_ALIGN_OUT_BOTTOM_MID, 0, 0 );
-    lv_obj_t *powermeter_user_label = lv_label_create( powermeter_user_cont, NULL);
-    lv_obj_add_style( powermeter_user_label, LV_OBJ_PART_MAIN, &powermeter_setup_style  );
-    lv_label_set_text( powermeter_user_label, "user");
-    lv_obj_align( powermeter_user_label, powermeter_user_cont, LV_ALIGN_IN_LEFT_MID, 5, 0 );
-    powermeter_user_textfield = lv_textarea_create( powermeter_user_cont, NULL);
-    lv_textarea_set_text( powermeter_user_textfield, powermeter_config->user );
-    lv_textarea_set_pwd_mode( powermeter_user_textfield, false);
-    lv_textarea_set_one_line( powermeter_user_textfield, true);
-    lv_textarea_set_cursor_hidden( powermeter_user_textfield, true);
-    lv_obj_set_width( powermeter_user_textfield, lv_disp_get_hor_res( NULL ) / 4 * 3  - 5 );
-    lv_obj_align( powermeter_user_textfield, powermeter_user_cont, LV_ALIGN_IN_RIGHT_MID, -5, 0 );
-    lv_obj_set_event_cb( powermeter_user_textfield, powermeter_textarea_event_cb );
-
-    lv_obj_t *powermeter_password_cont = lv_obj_create( powermeter_setup_tile, NULL );
-    lv_obj_set_size( powermeter_password_cont, lv_disp_get_hor_res( NULL ) , 37);
-    lv_obj_add_style( powermeter_password_cont, LV_OBJ_PART_MAIN, &powermeter_setup_style  );
-    lv_obj_align( powermeter_password_cont, powermeter_user_cont, LV_ALIGN_OUT_BOTTOM_MID, 0, 0 );
-    lv_obj_t *powermeter_password_label = lv_label_create( powermeter_password_cont, NULL);
-    lv_obj_add_style( powermeter_password_label, LV_OBJ_PART_MAIN, &powermeter_setup_style  );
-    lv_label_set_text( powermeter_password_label, "pass");
-    lv_obj_align( powermeter_password_label, powermeter_password_cont, LV_ALIGN_IN_LEFT_MID, 5, 0 );
-    powermeter_password_textfield = lv_textarea_create( powermeter_password_cont, NULL);
-    lv_textarea_set_text( powermeter_password_textfield, powermeter_config->password );
-    lv_textarea_set_pwd_mode( powermeter_password_textfield, false);
-    lv_textarea_set_one_line( powermeter_password_textfield, true);
-    lv_textarea_set_cursor_hidden( powermeter_password_textfield, true);
-    lv_obj_set_width( powermeter_password_textfield, lv_disp_get_hor_res( NULL ) / 4 * 3  - 5 );
-    lv_obj_align( powermeter_password_textfield, powermeter_password_cont, LV_ALIGN_IN_RIGHT_MID, -5, 0 );
-    lv_obj_set_event_cb( powermeter_password_textfield, powermeter_textarea_event_cb );
-
->>>>>>> b71f3377
     lv_obj_t *powermeter_topic_cont = lv_obj_create( powermeter_setup_tile, NULL );
     lv_obj_set_size( powermeter_topic_cont, lv_disp_get_hor_res( NULL ) , 37);
     lv_obj_add_style( powermeter_topic_cont, LV_OBJ_PART_MAIN, &powermeter_setup_style  );
@@ -200,15 +127,7 @@
 static void powermeter_setup_hibernate_callback ( void ) {
     keyboard_hide();
     powermeter_config_t *powermeter_config = powermeter_get_config();
-<<<<<<< HEAD
-    strlcpy( powermeter_config->topic, lv_textarea_get_text( powermeter_topic_textfield ), sizeof( powermeter_config->topic ) );
-=======
-    strncpy( powermeter_config->server, lv_textarea_get_text( powermeter_server_textfield ), sizeof( powermeter_config->server ) );
-    strncpy( powermeter_config->user, lv_textarea_get_text( powermeter_user_textfield ), sizeof( powermeter_config->user ) );
-    strncpy( powermeter_config->password, lv_textarea_get_text( powermeter_password_textfield ), sizeof( powermeter_config->password ) );
     strncpy( powermeter_config->topic, lv_textarea_get_text( powermeter_topic_textfield ), sizeof( powermeter_config->topic ) );
-    powermeter_config->port = atoi(lv_textarea_get_text( powermeter_port_textfield ));
->>>>>>> b71f3377
     powermeter_config->save();
 }
 
