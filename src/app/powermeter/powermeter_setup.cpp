--- conflicted
+++ resolved
@@ -117,12 +117,8 @@
     keyboard_hide();
     powermeter_config_t *powermeter_config = powermeter_get_config();
     strlcpy( powermeter_config->topic, lv_textarea_get_text( powermeter_topic_textfield ), sizeof( powermeter_config->topic ) );
-<<<<<<< HEAD
-    powermeter_save_config();
-=======
     powermeter_config->port = atoi(lv_textarea_get_text( powermeter_port_textfield ));
     powermeter_config->save();
->>>>>>> b7d8efe7
 }
 
 static void powermeter_textarea_event_cb( lv_obj_t * obj, lv_event_t event ) {
