/****************************************************************************
 *   Sep 3 23:05:42 2020
 *   Copyright  2020  Dirk Brosswick
 *   Email: dirk.brosswick@googlemail.com
 ****************************************************************************/
 
/*
 *  This program is free software; you can redistribute it and/or modify
 *  it under the terms of the GNU General Public License as published by
 *  the Free Software Foundation; either version 2 of the License, or
 *  (at your option) any later version.
 *
 *  This program is distributed in the hope that it will be useful,
 *  but WITHOUT ANY WARRANTY; without even the implied warranty of
 *  MERCHANTABILITY or FITNESS FOR A PARTICULAR PURPOSE.  See the
 *  GNU General Public License for more details.
 *
 *  You should have received a copy of the GNU General Public License
 *  along with this program; if not, write to the Free Software
 *  Foundation, Inc., 59 Temple Place - Suite 330, Boston, MA 02111-1307, USA.
 */
#include "config.h"
#include <TTGO.h>

#include "powermeter_app.h"
#include "powermeter_main.h"
#include "powermeter_setup.h"
#include "config/powermeter_config.h"

#include "gui/mainbar/mainbar.h"
#include "gui/statusbar.h"
#include "gui/app.h"
#include "gui/widget.h"

#include "utils/json_psram_allocator.h"

powermeter_config_t powermeter_config;

// app and widget icon
icon_t *powermeter_app = NULL;
icon_t *powermeter_widget = NULL;

uint32_t powermeter_app_main_tile_num;
uint32_t powermeter_app_setup_tile_num;

// declare you images or fonts you need
LV_IMG_DECLARE(powermeter_64px);

// declare callback functions
static void enter_powermeter_app_event_cb( lv_obj_t * obj, lv_event_t event );

// setup routine for example app
void powermeter_app_setup( void ) {

    powermeter_config.load();

    // register 2 vertical tiles and get the first tile number and save it for later use
    powermeter_app_main_tile_num = mainbar_add_app_tile( 1, 2, "Powermeter App" );
    powermeter_app_setup_tile_num = powermeter_app_main_tile_num + 1;

    powermeter_app = app_register( "power-\nmeter", &powermeter_64px, enter_powermeter_app_event_cb );

    if ( powermeter_config.widget ) {
        powermeter_add_widget();
    }

    powermeter_main_tile_setup( powermeter_app_main_tile_num );
    powermeter_setup_tile_setup( powermeter_app_setup_tile_num );
}

uint32_t powermeter_get_app_main_tile_num( void ) {
    return( powermeter_app_main_tile_num );
}

uint32_t powermeter_get_app_setup_tile_num( void ) {
    return( powermeter_app_setup_tile_num );
}

icon_t *powermeter_get_app_icon( void ) {
    return( powermeter_app );
}

icon_t *powermeter_get_widget_icon( void ) {
    return( powermeter_widget );
}

static void enter_powermeter_app_event_cb( lv_obj_t * obj, lv_event_t event ) {
    switch( event ) {
        case( LV_EVENT_CLICKED ):       mainbar_jump_to_tilenumber( powermeter_app_main_tile_num, LV_ANIM_OFF );
                                        statusbar_hide( true );
                                        break;
    }    
}


powermeter_config_t *powermeter_get_config( void ) {
    return( &powermeter_config );
}

<<<<<<< HEAD
void powermeter_load_config( void ) {
    fs::File file = SPIFFS.open( POWERMETER_JSON_CONFIG_FILE, FILE_READ );
    if (!file) {
        log_e("Can't open file: %s!", POWERMETER_JSON_CONFIG_FILE );
    }
    else {
        int filesize = file.size();
        SpiRamJsonDocument doc( filesize * 4 );

        DeserializationError error = deserializeJson( doc, file );
        if ( error ) {
            log_e("update check deserializeJson() failed: %s", error.c_str() );
        }
        else {
            strlcpy( powermeter_config.topic, doc["powermeter"]["topic"], sizeof( powermeter_config.topic ) );
            powermeter_config.autoconnect = doc["powermeter"]["autoconnect"] | false;
            powermeter_config.widget = doc["powermeter"]["widget"] | false;
        }        
        doc.clear();
    }
    file.close();
}

void powermeter_save_config( void ) {
    fs::File file = SPIFFS.open( POWERMETER_JSON_CONFIG_FILE, FILE_WRITE );

    if (!file) {
        log_e("Can't open file: %s!", POWERMETER_JSON_CONFIG_FILE );
    }
    else {
        SpiRamJsonDocument doc( 1000 );

        doc["powermeter"]["topic"] = powermeter_config.topic;
        doc["powermeter"]["autoconnect"] = powermeter_config.autoconnect;
        doc["powermeter"]["widget"] = powermeter_config.widget;

        if ( serializeJsonPretty( doc, file ) == 0) {
            log_e("Failed to write config file");
        }
        doc.clear();
    }
    file.close();
}


=======
>>>>>>> b7d8efe7
bool powermeter_add_widget( void ) {
    if ( powermeter_widget == NULL ) {
        powermeter_widget = widget_register( "n/a", &powermeter_64px, enter_powermeter_app_event_cb );
        widget_hide_indicator( powermeter_widget );
        if ( powermeter_widget != NULL ) {
            return( true );
        }
        else {
            return( false );
        }
    }
    return( true );
}

bool powermeter_remove_widget( void ) {
    powermeter_widget = widget_remove( powermeter_widget );
    return( true );
}<|MERGE_RESOLUTION|>--- conflicted
+++ resolved
@@ -93,58 +93,6 @@
 }
 
 
-powermeter_config_t *powermeter_get_config( void ) {
-    return( &powermeter_config );
-}
-
-<<<<<<< HEAD
-void powermeter_load_config( void ) {
-    fs::File file = SPIFFS.open( POWERMETER_JSON_CONFIG_FILE, FILE_READ );
-    if (!file) {
-        log_e("Can't open file: %s!", POWERMETER_JSON_CONFIG_FILE );
-    }
-    else {
-        int filesize = file.size();
-        SpiRamJsonDocument doc( filesize * 4 );
-
-        DeserializationError error = deserializeJson( doc, file );
-        if ( error ) {
-            log_e("update check deserializeJson() failed: %s", error.c_str() );
-        }
-        else {
-            strlcpy( powermeter_config.topic, doc["powermeter"]["topic"], sizeof( powermeter_config.topic ) );
-            powermeter_config.autoconnect = doc["powermeter"]["autoconnect"] | false;
-            powermeter_config.widget = doc["powermeter"]["widget"] | false;
-        }        
-        doc.clear();
-    }
-    file.close();
-}
-
-void powermeter_save_config( void ) {
-    fs::File file = SPIFFS.open( POWERMETER_JSON_CONFIG_FILE, FILE_WRITE );
-
-    if (!file) {
-        log_e("Can't open file: %s!", POWERMETER_JSON_CONFIG_FILE );
-    }
-    else {
-        SpiRamJsonDocument doc( 1000 );
-
-        doc["powermeter"]["topic"] = powermeter_config.topic;
-        doc["powermeter"]["autoconnect"] = powermeter_config.autoconnect;
-        doc["powermeter"]["widget"] = powermeter_config.widget;
-
-        if ( serializeJsonPretty( doc, file ) == 0) {
-            log_e("Failed to write config file");
-        }
-        doc.clear();
-    }
-    file.close();
-}
-
-
-=======
->>>>>>> b7d8efe7
 bool powermeter_add_widget( void ) {
     if ( powermeter_widget == NULL ) {
         powermeter_widget = widget_register( "n/a", &powermeter_64px, enter_powermeter_app_event_cb );
