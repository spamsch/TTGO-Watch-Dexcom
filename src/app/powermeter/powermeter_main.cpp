--- conflicted
+++ resolved
@@ -20,10 +20,7 @@
  *  Foundation, Inc., 59 Temple Place - Suite 330, Boston, MA 02111-1307, USA.
  */
 #include "config.h"
-<<<<<<< HEAD
 #include <TTGO.h>
-=======
->>>>>>> b71f3377
 
 #include "powermeter_app.h"
 #include "powermeter_main.h"
@@ -82,14 +79,6 @@
 static void enter_powermeter_setup_event_cb( lv_obj_t * obj, lv_event_t event );
 void powermeter_main_task( lv_task_t * task );
 
-<<<<<<< HEAD
-void powermeter_message_cb(char *topic, byte *payload, size_t length) {
-    if (strncmp(topic, powermeter_get_config()->topic, strlen(powermeter_get_config()->topic) - 1) != 0) return;
-
-    char *msg = NULL;
-    msg = (char*)CALLOC( length + 1, 1 );
-    if ( msg == NULL ) {
-=======
 #ifdef NATIVE_64BIT
     void on_connect(struct mosquitto *mosq, void *obj, int reason_code) {
         powermeter_config_t *powermeter_config = powermeter_get_config();
@@ -109,7 +98,7 @@
         unsigned int length = msg->payloadlen;
         char *payload = (char *)msg->payload;
 #else
-    void callback(char* topic, byte* payload, unsigned int length) {
+    void powermeter_message_cb(char* topic, byte* payload, unsigned int length) {
 #endif
     /**
      * alloc a msg buffer and copy payload and terminate it with '\0';
@@ -117,7 +106,6 @@
     char *mqttmsg = NULL;
     mqttmsg = (char*)CALLOC( length + 1, 1 );
     if ( mqttmsg == NULL ) {
->>>>>>> b71f3377
         log_e("calloc failed");
         return;
     }
@@ -231,10 +219,6 @@
     lv_label_set_text( power_label, "n/a" );
     lv_obj_align( power_label, power_cont, LV_ALIGN_IN_RIGHT_MID, -5, 0 );
 
-<<<<<<< HEAD
-    mqtt_register_cb( MQTTCTL_OFF | MQTTCTL_CONNECT | MQTTCTL_DISCONNECT , powermeter_mqtt_event_cb, "powermeter" );
-    mqtt_register_message_cb( powermeter_message_cb );
-=======
 #ifdef NATIVE_64BIT
     mosquitto_lib_init();
     mosq = mosquitto_new(NULL, true, NULL);
@@ -244,85 +228,59 @@
     powermeter_mqtt_client.setCallback( callback );
     powermeter_mqtt_client.setBufferSize( 512 );
 #endif
-    wifictl_register_cb( WIFICTL_CONNECT_IP | WIFICTL_OFF_REQUEST | WIFICTL_OFF | WIFICTL_DISCONNECT , powermeter_wifictl_event_cb, "powermeter" );
+    mqtt_register_cb(MQTTCTL_OFF | MQTTCTL_CONNECT | MQTTCTL_DISCONNECT, powermeter_mqtt_event_cb, "powermeter");
+    mqtt_register_message_cb(powermeter_message_cb);
     // create an task that runs every secound
-    _powermeter_main_task = lv_task_create( powermeter_main_task, 250, LV_TASK_PRIO_MID, NULL );
->>>>>>> b71f3377
-}
-
-bool powermeter_mqtt_event_cb( EventBits_t event, void *arg ) {
-    powermeter_config_t *powermeter_config = powermeter_get_config();
-
-    switch( event ) {
-<<<<<<< HEAD
-        case MQTTCTL_OFF:        app_hide_indicator( powermeter_get_app_icon() );
-                                 widget_hide_indicator( powermeter_get_widget_icon() );
-                                 widget_set_label( powermeter_get_widget_icon(), "n/a" );
-                                 break;
-        case MQTTCTL_CONNECT:    if (powermeter_config->autoconnect) {
-                                     mqtt_subscribe( powermeter_config->topic );
-                                     app_set_indicator( powermeter_get_app_icon(), ICON_INDICATOR_OK );
-                                     widget_set_indicator( powermeter_get_widget_icon(), ICON_INDICATOR_OK );
-                                 } else {
-                                     app_hide_indicator( powermeter_get_app_icon() );
-                                     widget_hide_indicator( powermeter_get_widget_icon() );
-                                     widget_set_label( powermeter_get_widget_icon(), "n/a" );
-                                 }
-                                 break;
-        case MQTTCTL_DISCONNECT: if (powermeter_config->autoconnect) {
-                                     app_set_indicator( powermeter_get_app_icon(), ICON_INDICATOR_FAIL );
-                                     widget_set_indicator( powermeter_get_widget_icon() , ICON_INDICATOR_FAIL );
-                                 }
-                                 break;
-=======
-        case WIFICTL_CONNECT_IP:    
-#ifdef NATIVE_64BIT
-                                    if ( powermeter_config->autoconnect ) {
-                                        mosquitto_username_pw_set( mosq, powermeter_config->user, powermeter_config->password );
-                                        int rc = mosquitto_connect( mosq, powermeter_config->server, powermeter_config->port, 60 );
-                                        log_i("connect to : %s", powermeter_config->server );
-                                      	if(rc != MOSQ_ERR_SUCCESS){
-                                            mosquitto_destroy(mosq);
-                                            log_i("Error: %s\n", mosquitto_strerror(rc) );
-                                            return 1;
-                                    	}
-                                    }
-#else
-                                    if ( powermeter_config->autoconnect ) {
-                                        powermeter_mqtt_client.setServer( powermeter_config->server, powermeter_config->port );
-                                        if ( !powermeter_mqtt_client.connect( "powermeter", powermeter_config->user, powermeter_config->password ) ) {
-                                            log_e("connect to mqtt server %s failed", powermeter_config->server );
-                                            app_set_indicator( powermeter_get_app_icon(), ICON_INDICATOR_FAIL );
-                                            widget_set_indicator( powermeter_get_widget_icon() , ICON_INDICATOR_FAIL );
-                                        }
-                                        else {
-                                            log_i("connect to mqtt server %s success", powermeter_config->server );
-                                            powermeter_mqtt_client.subscribe( powermeter_config->topic );
-                                            app_set_indicator( powermeter_get_app_icon(), ICON_INDICATOR_OK );
-                                            widget_set_indicator( powermeter_get_widget_icon(), ICON_INDICATOR_OK );
-                                        }
-                                    }
-#endif                               
-                                    break;
-        case WIFICTL_OFF_REQUEST:
-        case WIFICTL_OFF:
-        case WIFICTL_DISCONNECT:    
-#ifdef NATIVE_64BIT
-
-#else
-                                    if ( powermeter_mqtt_client.connected() ) {
-                                        log_i("disconnect from mqtt server %s", powermeter_config->server );
-                                        powermeter_mqtt_client.disconnect();
-                                        app_hide_indicator( powermeter_get_app_icon() );
-                                        widget_hide_indicator( powermeter_get_widget_icon() );
-                                        widget_set_label( powermeter_get_widget_icon(), "n/a" );
-                                    }
-#endif
-                                    break;
->>>>>>> b71f3377
-    }
-    return( true );
-}
+    _powermeter_main_task = lv_task_create(powermeter_main_task, 250, LV_TASK_PRIO_MID, NULL);
+}
+
+#ifdef NATIVE_64BIT
+bool powermeter_wifictl_event_cb(EventBits_t event, void* arg) {
+    powermeter_config_t* powermeter_config = powermeter_get_config();
+    switch (event) {
+    case WIFICTL_CONNECT_IP:
+        if (powermeter_config->autoconnect) {
+            mosquitto_username_pw_set(mosq, powermeter_config->user, powermeter_config->password);
+            int rc = mosquitto_connect(mosq, powermeter_config->server, powermeter_config->port, 60);
+            log_i("connect to : %s", powermeter_config->server);
+            if (rc != MOSQ_ERR_SUCCESS) {
+                mosquitto_destroy(mosq);
+                log_i("Error: %s\n", mosquitto_strerror(rc));
+                return 1;
+            }
+        }
+        break;
+    }
+    return(true);
+}
+#else
+bool powermeter_mqtt_event_cb(EventBits_t event, void* arg) {
+    powermeter_config_t* powermeter_config = powermeter_get_config();
+    switch (event) {
+    case MQTTCTL_OFF:        app_hide_indicator(powermeter_get_app_icon());
+        widget_hide_indicator(powermeter_get_widget_icon());
+        widget_set_label(powermeter_get_widget_icon(), "n/a");
+        break;
+    case MQTTCTL_CONNECT:    if (powermeter_config->autoconnect) {
+        mqtt_subscribe(powermeter_config->topic);
+        app_set_indicator(powermeter_get_app_icon(), ICON_INDICATOR_OK);
+        widget_set_indicator(powermeter_get_widget_icon(), ICON_INDICATOR_OK);
+    }
+                        else {
+        app_hide_indicator(powermeter_get_app_icon());
+        widget_hide_indicator(powermeter_get_widget_icon());
+        widget_set_label(powermeter_get_widget_icon(), "n/a");
+    }
+                        break;
+    case MQTTCTL_DISCONNECT: if (powermeter_config->autoconnect) {
+        app_set_indicator(powermeter_get_app_icon(), ICON_INDICATOR_FAIL);
+        widget_set_indicator(powermeter_get_widget_icon(), ICON_INDICATOR_FAIL);
+    }
+                           break;
+    }
+    return(true);
+}
+#endif
 
 static void enter_powermeter_setup_event_cb( lv_obj_t * obj, lv_event_t event ) {
     switch( event ) {
@@ -330,16 +288,11 @@
                                         statusbar_hide( true );
                                         break;
     }
-<<<<<<< HEAD
-=======
 }
 
 void powermeter_main_task( lv_task_t * task ) {
     // put your code her
 #ifdef NATIVE_64BIT
     mosquitto_loop( mosq, 60, 10 );
-#else
-    powermeter_mqtt_client.loop();
-#endif
->>>>>>> b71f3377
+#endif
 }