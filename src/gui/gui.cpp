/****************************************************************************
 *   Tu May 22 21:23:51 2020
 *   Copyright  2020  Dirk Brosswick
 *   Email: dirk.brosswick@googlemail.com
 ****************************************************************************/
 
/*
 *  This program is free software; you can redistribute it and/or modify
 *  it under the terms of the GNU General Public License as published by
 *  the Free Software Foundation; either version 2 of the License, or
 *  (at your option) any later version.
 *
 *  This program is distributed in the hope that it will be useful,
 *  but WITHOUT ANY WARRANTY; without even the implied warranty of
 *  MERCHANTABILITY or FITNESS FOR A PARTICULAR PURPOSE.  See the
 *  GNU General Public License for more details.
 *
 *  You should have received a copy of the GNU General Public License
 *  along with this program; if not, write to the Free Software
 *  Foundation, Inc., 59 Temple Place - Suite 330, Boston, MA 02111-1307, USA.
 */
#include "config.h"
#include <stdio.h>
#include <TTGO.h>

#include "gui.h"
#include "statusbar.h"
#include "screenshot.h"
#include "keyboard.h"

#include "mainbar/mainbar.h"
#include "mainbar/main_tile/main_tile.h"
#include "mainbar/app_tile/app_tile.h"
#include "mainbar/note_tile/note_tile.h"
#include "mainbar/setup_tile/setup_tile.h"

#include "mainbar/setup_tile/battery_settings/battery_settings.h"
#include "mainbar/setup_tile/display_settings/display_settings.h"
#include "mainbar/setup_tile/move_settings/move_settings.h"
#include "mainbar/setup_tile/time_settings/time_settings.h"
#include "mainbar/setup_tile/update/update.h"
#include "mainbar/setup_tile/wlan_settings/wlan_settings.h"
#include "mainbar/setup_tile/bluetooth_settings/bluetooth_settings.h"
#include "mainbar/setup_tile/sound_settings/sound_settings.h"

#include "mainbar/setup_tile/utilities/utilities.h"

#include "hardware/powermgm.h"
#include "hardware/display.h"


lv_obj_t *img_bin;

bool gui_powermgm_event_cb( EventBits_t event, void *arg );
bool gui_powermgm_loop_event_cb( EventBits_t event, void *arg );

void gui_setup( void )
{
    //Create wallpaper
    img_bin = lv_img_create( lv_scr_act() , NULL );
    lv_obj_set_width( img_bin, lv_disp_get_hor_res( NULL ) );
    lv_obj_set_height( img_bin, lv_disp_get_ver_res( NULL ) );
    lv_obj_align( img_bin, NULL, LV_ALIGN_CENTER, 0, 0 );
    mainbar_setup();
    /* add the four mainbar screens */
    main_tile_setup();
    app_tile_setup();
    note_tile_setup();
    setup_tile_setup();

    /* add setup */
    battery_settings_tile_setup();
    display_settings_tile_setup();
    move_settings_tile_setup();
    wlan_settings_tile_setup();
    bluetooth_settings_tile_setup();
    time_settings_tile_setup();
    update_tile_setup();
    utilities_tile_setup();
    sound_settings_tile_setup();

    statusbar_setup();
    lv_disp_trig_activity( NULL );
    gui_set_background_image( display_get_background_image() );
    keyboard_setup();
<<<<<<< HEAD

    powermgm_register_cb( POWERMGM_STANDBY | POWERMGM_WAKEUP | POWERMGM_SILENCE_WAKEUP, gui_powermgm_event_cb, "gui" );
    powermgm_register_loop_cb( POWERMGM_WAKEUP | POWERMGM_SILENCE_WAKEUP, gui_powermgm_loop_event_cb, "gui loop" );

    return;
}

bool gui_powermgm_event_cb( EventBits_t event, void *arg ) {
    TTGOClass *ttgo = TTGOClass::getWatch();

    switch ( event ) {
        case POWERMGM_STANDBY:          log_i("go standby");
                                        if ( !display_get_block_return_maintile() ) {
                                            mainbar_jump_to_maintile( LV_ANIM_OFF );
                                        }                               
                                        ttgo->stopLvglTick();
                                        break;
        case POWERMGM_WAKEUP:           log_i("go wakeup");
                                        ttgo->startLvglTick();
                                        lv_disp_trig_activity( NULL );
                                        break;
        case POWERMGM_SILENCE_WAKEUP:   log_i("go silence wakeup");
                                        ttgo->startLvglTick();
                                        lv_disp_trig_activity( NULL );
                                        break;
=======
    return;
}

void gui_set_background_image ( uint32_t background_image ) {

    switch ( background_image )
    {
    case 0:
        LV_IMG_DECLARE(bg);
        lv_img_set_src(img_bin, &bg);
        break;
    case 1:
        LV_IMG_DECLARE(bg1);
        lv_img_set_src(img_bin, &bg1);
        break;
    case 2:
        LV_IMG_DECLARE(bg2);
        lv_img_set_src(img_bin, &bg2);
        break;
    case 3:
        LV_IMG_DECLARE(bg3);
        lv_img_set_src(img_bin, &bg3);
        break;
    }
}

void gui_loop( void ) {
    // if we run in silence mode    
    if ( powermgm_get_event( POWERMGM_SILENCE_WAKEUP ) ) {
        if ( lv_disp_get_inactive_time(NULL) < display_get_timeout() * 1000 ) {
            lv_task_handler();
        }
        else {
            powermgm_set_event( POWERMGM_STANDBY_REQUEST );
        }
>>>>>>> f5019b2c
    }
    return( true );
}

bool gui_powermgm_loop_event_cb( EventBits_t event, void *arg ) {
    static uint64_t nextmillis = 0;

    if ( nextmillis < millis() ) {
        nextmillis = millis() + 25;
        switch ( event ) {
            case POWERMGM_WAKEUP:           if ( lv_disp_get_inactive_time( NULL ) < display_get_timeout() * 1000 || display_get_timeout() == DISPLAY_MAX_TIMEOUT ) {
                                                lv_task_handler();
                                            }
                                            else {
                                                powermgm_set_event( POWERMGM_STANDBY_REQUEST );
                                            }
                                            break;
            case POWERMGM_SILENCE_WAKEUP:   if ( lv_disp_get_inactive_time( NULL ) < display_get_timeout() * 1000 ) {
                                                lv_task_handler();
                                            }
                                            else {
                                                powermgm_set_event( POWERMGM_STANDBY_REQUEST );
                                            }
                                            break;
        }
    }
    return( true );
}<|MERGE_RESOLUTION|>--- conflicted
+++ resolved
@@ -83,7 +83,6 @@
     lv_disp_trig_activity( NULL );
     gui_set_background_image( display_get_background_image() );
     keyboard_setup();
-<<<<<<< HEAD
 
     powermgm_register_cb( POWERMGM_STANDBY | POWERMGM_WAKEUP | POWERMGM_SILENCE_WAKEUP, gui_powermgm_event_cb, "gui" );
     powermgm_register_loop_cb( POWERMGM_WAKEUP | POWERMGM_SILENCE_WAKEUP, gui_powermgm_loop_event_cb, "gui loop" );
@@ -109,45 +108,30 @@
                                         ttgo->startLvglTick();
                                         lv_disp_trig_activity( NULL );
                                         break;
-=======
+
+    }
     return;
 }
 
 void gui_set_background_image ( uint32_t background_image ) {
-
-    switch ( background_image )
-    {
-    case 0:
-        LV_IMG_DECLARE(bg);
-        lv_img_set_src(img_bin, &bg);
-        break;
-    case 1:
-        LV_IMG_DECLARE(bg1);
-        lv_img_set_src(img_bin, &bg1);
-        break;
-    case 2:
-        LV_IMG_DECLARE(bg2);
-        lv_img_set_src(img_bin, &bg2);
-        break;
-    case 3:
-        LV_IMG_DECLARE(bg3);
-        lv_img_set_src(img_bin, &bg3);
-        break;
+    switch ( background_image ) {
+        case 0:
+            LV_IMG_DECLARE(bg);
+            lv_img_set_src(img_bin, &bg);
+            break;
+        case 1:
+            LV_IMG_DECLARE(bg1);
+            lv_img_set_src(img_bin, &bg1);
+            break;
+        case 2:
+            LV_IMG_DECLARE(bg2);
+            lv_img_set_src(img_bin, &bg2);
+            break;
+        case 3:
+            LV_IMG_DECLARE(bg3);
+            lv_img_set_src(img_bin, &bg3);
+            break;
     }
-}
-
-void gui_loop( void ) {
-    // if we run in silence mode    
-    if ( powermgm_get_event( POWERMGM_SILENCE_WAKEUP ) ) {
-        if ( lv_disp_get_inactive_time(NULL) < display_get_timeout() * 1000 ) {
-            lv_task_handler();
-        }
-        else {
-            powermgm_set_event( POWERMGM_STANDBY_REQUEST );
-        }
->>>>>>> f5019b2c
-    }
-    return( true );
 }
 
 bool gui_powermgm_loop_event_cb( EventBits_t event, void *arg ) {
