/****************************************************************************
 *   Tu May 22 21:23:51 2020
 *   Copyright  2020  Dirk Brosswick
 *   Email: dirk.brosswick@googlemail.com
 ****************************************************************************/
 
/*
 *  This program is free software; you can redistribute it and/or modify
 *  it under the terms of the GNU General Public License as published by
 *  the Free Software Foundation; either version 2 of the License, or
 *  (at your option) any later version.
 *
 *  This program is distributed in the hope that it will be useful,
 *  but WITHOUT ANY WARRANTY; without even the implied warranty of
 *  MERCHANTABILITY or FITNESS FOR A PARTICULAR PURPOSE.  See the
 *  GNU General Public License for more details.
 *
 *  You should have received a copy of the GNU General Public License
 *  along with this program; if not, write to the Free Software
 *  Foundation, Inc., 59 Temple Place - Suite 330, Boston, MA 02111-1307, USA.
 */
#include "config.h"
#include <stdio.h>
#include <TTGO.h>

#include "gui.h"
#include "statusbar.h"
#include "screenshot.h"
#include "keyboard.h"

#include "mainbar/mainbar.h"
#include "mainbar/main_tile/main_tile.h"
#include "mainbar/app_tile/app_tile.h"
//#include "mainbar/note_tile/note_tile.h"
#include "mainbar/watchface_tile/watchface_tile.h"
#include "mainbar/setup_tile/setup_tile.h"

#include "mainbar/setup_tile/battery_settings/battery_settings.h"
#include "mainbar/setup_tile/display_settings/display_settings.h"
#include "mainbar/setup_tile/move_settings/move_settings.h"
#include "mainbar/setup_tile/time_settings/time_settings.h"
#include "mainbar/setup_tile/update/update.h"
#include "mainbar/setup_tile/wlan_settings/wlan_settings.h"
#include "mainbar/setup_tile/bluetooth_settings/bluetooth_settings.h"
#include "mainbar/setup_tile/sound_settings/sound_settings.h"

#include "mainbar/setup_tile/utilities/utilities.h"

#include "hardware/powermgm.h"
#include "hardware/display.h"

lv_obj_t *img_bin;

bool gui_powermgm_event_cb( EventBits_t event, void *arg );
bool gui_powermgm_loop_event_cb( EventBits_t event, void *arg );

void gui_setup( void )
{
    //Create wallpaper
    img_bin = lv_img_create( lv_scr_act() , NULL );
    lv_obj_set_width( img_bin, lv_disp_get_hor_res( NULL ) );
    lv_obj_set_height( img_bin, lv_disp_get_ver_res( NULL ) );
    lv_obj_align( img_bin, NULL, LV_ALIGN_CENTER, 0, 0 );
    mainbar_setup();
    /* add the four mainbar screens */
    main_tile_setup();
    app_tile_setup();
<<<<<<< HEAD
    //note_tile_setup();
    watchface_tile_setup();
=======
	//note_tile_setup();
	watchface_tile_setup();
>>>>>>> fc288a5e
    setup_tile_setup();

    /* add setup */
    battery_settings_tile_setup();
    display_settings_tile_setup();
    move_settings_tile_setup();
    wlan_settings_tile_setup();
    bluetooth_settings_tile_setup();
    time_settings_tile_setup();
    update_tile_setup();
    utilities_tile_setup();
    sound_settings_tile_setup();

    statusbar_setup();
    lv_disp_trig_activity( NULL );

    gui_set_background_image( display_get_background_image() );

    keyboard_setup();
    num_keyboard_setup();

    powermgm_register_cb( POWERMGM_STANDBY | POWERMGM_WAKEUP | POWERMGM_SILENCE_WAKEUP, gui_powermgm_event_cb, "gui" );
    powermgm_register_loop_cb( POWERMGM_WAKEUP | POWERMGM_SILENCE_WAKEUP, gui_powermgm_loop_event_cb, "gui loop" );
}

bool gui_powermgm_event_cb( EventBits_t event, void *arg ) {
    TTGOClass *ttgo = TTGOClass::getWatch();

    switch ( event ) {
        case POWERMGM_STANDBY:          log_i("go standby");
                                        if ( !display_get_block_return_maintile() ) {
                                            mainbar_jump_to_maintile( LV_ANIM_OFF );
                                        }                               
                                        ttgo->stopLvglTick();
                                        break;
        case POWERMGM_WAKEUP:           log_i("go wakeup");
                                        ttgo->startLvglTick();
                                        lv_disp_trig_activity( NULL );
                                        break;
        case POWERMGM_SILENCE_WAKEUP:   log_i("go silence wakeup");
                                        ttgo->startLvglTick();
                                        lv_disp_trig_activity( NULL );
                                        break;
    }
    return( true );
}

void gui_set_background_image ( uint32_t background_image ) {
    switch ( background_image ) {
        case 0:
            LV_IMG_DECLARE( bg );
            lv_img_set_src( img_bin, &bg );
            lv_obj_align( img_bin, NULL, LV_ALIGN_CENTER, 0, 0 );
            lv_obj_set_hidden( img_bin, false );
            break;
        case 1:
            LV_IMG_DECLARE( bg1 );
            lv_img_set_src( img_bin, &bg1 );
            lv_obj_align( img_bin, NULL, LV_ALIGN_CENTER, 0, 0 );
            lv_obj_set_hidden( img_bin, false );
            break;
        case 2:
            LV_IMG_DECLARE( bg2 );
            lv_img_set_src( img_bin, &bg2 );
            lv_obj_align( img_bin, NULL, LV_ALIGN_CENTER, 0, 0 );
            lv_obj_set_hidden( img_bin, false );
            break;
        case 3:
            LV_IMG_DECLARE( bg3 );
            lv_img_set_src( img_bin, &bg3 );
            lv_obj_align( img_bin, NULL, LV_ALIGN_CENTER, 0, 0 );
            lv_obj_set_hidden( img_bin, false );
            break;
        case 4:
            lv_obj_set_hidden( img_bin, true );
            break;
        case 5:
            FILE* file;
            file = fopen( BACKGROUNDIMAGE, "rb" );

            if ( file ) {
                log_i("set custom background image from spiffs");
                fclose( file );
                lv_img_set_src( img_bin, BACKGROUNDIMAGE );
                lv_obj_align( img_bin, NULL, LV_ALIGN_CENTER, 0, 0 );
                lv_obj_set_hidden( img_bin, false );
            }
            else {
                log_i("not custom background image found on spiffs, set to black");
                lv_obj_set_hidden( img_bin, true );
            }
            break;
        default:
            lv_obj_set_hidden( img_bin, true ); 
    }
}

bool gui_powermgm_loop_event_cb( EventBits_t event, void *arg ) {
    switch ( event ) {
        case POWERMGM_WAKEUP:           if ( lv_disp_get_inactive_time( NULL ) < display_get_timeout() * 1000 || display_get_timeout() == DISPLAY_MAX_TIMEOUT ) {
                                            lv_task_handler();
                                        }
                                        else {
                                            powermgm_set_event( POWERMGM_STANDBY_REQUEST );
                                        }
                                        break;
        case POWERMGM_SILENCE_WAKEUP:   if ( lv_disp_get_inactive_time( NULL ) < display_get_timeout() * 1000 ) {
                                            lv_task_handler();
                                        }
                                        else {
                                            powermgm_set_event( POWERMGM_STANDBY_REQUEST );
                                        }
                                        break;
    }
    return( true );
}<|MERGE_RESOLUTION|>--- conflicted
+++ resolved
@@ -65,13 +65,8 @@
     /* add the four mainbar screens */
     main_tile_setup();
     app_tile_setup();
-<<<<<<< HEAD
-    //note_tile_setup();
-    watchface_tile_setup();
-=======
 	//note_tile_setup();
 	watchface_tile_setup();
->>>>>>> fc288a5e
     setup_tile_setup();
 
     /* add setup */
