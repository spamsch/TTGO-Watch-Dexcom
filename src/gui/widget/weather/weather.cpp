/****************************************************************************
 *   Tu May 22 21:23:51 2020
 *   Copyright  2020  Dirk Brosswick
 *   Email: dirk.brosswick@googlemail.com
 ****************************************************************************/
 
/*
 *  This program is free software; you can redistribute it and/or modify
 *  it under the terms of the GNU General Public License as published by
 *  the Free Software Foundation; either version 2 of the License, or
 *  (at your option) any later version.
 *
 *  This program is distributed in the hope that it will be useful,
 *  but WITHOUT ANY WARRANTY; without even the implied warranty of
 *  MERCHANTABILITY or FITNESS FOR A PARTICULAR PURPOSE.  See the
 *  GNU General Public License for more details.
 *
 *  You should have received a copy of the GNU General Public License
 *  along with this program; if not, write to the Free Software
 *  Foundation, Inc., 59 Temple Place - Suite 330, Boston, MA 02111-1307, USA.
 */
#include "config.h"
#include <TTGO.h>
#include <WiFi.h>

#include "gui/mainbar/mainbar.h"
#include "gui/mainbar/main_tile/main_tile.h"
#include "gui/statusbar.h"
#include "gui/keyboard.h"
#include "images/resolve_owm_icon.h"
#include "hardware/motor.h"

#include "weather.h"
#include "weather_fetch.h"
#include "weather_setup.h"

EventGroupHandle_t weather_widget_event_handle = NULL;
TaskHandle_t _weather_widget_sync_Task;
void weather_widget_sync_Task( void * pvParameters );

weather_config_t weather_config;
weather_forcast_t weather_today;

lv_tile_number weather_widget_tile_num = NO_TILE;
lv_tile_number weather_widget_setup_tile_num = NO_TILE;
lv_obj_t *weather_widget_cont = NULL;
lv_obj_t *weather_widget_condition_img = NULL;
lv_obj_t *weather_widget_temperature_label = NULL;
lv_obj_t *weather_widget_wind_label = NULL;

static void enter_weather_widget_event_cb( lv_obj_t * obj, lv_event_t event );
LV_IMG_DECLARE(owm_01d_64px);
LV_FONT_DECLARE(Ubuntu_16px);

void weather_app_setup( void ) {

    weather_load_config();

    // get a free widget tile and a widget setup tile
    weather_widget_tile_num = mainbar_get_next_free_tile( TILE_TYPE_WIDGET_TILE );
    weather_widget_setup_tile_num = mainbar_get_next_free_tile( TILE_TYPE_WIDGET_SETUP );
    // register the widget setup function
    mainbar_set_tile_setup_cb( weather_widget_tile_num, weather_tile_setup );
    mainbar_set_tile_setup_cb( weather_widget_setup_tile_num, weather_setup_tile_setup );

    // get an widget container from main_tile
    weather_widget_cont = main_tile_register_widget();

    // create widget weather condition icon and temperature label
    weather_widget_condition_img = lv_imgbtn_create( weather_widget_cont, NULL );
    lv_imgbtn_set_src( weather_widget_condition_img, LV_BTN_STATE_RELEASED, &owm_01d_64px);
    lv_imgbtn_set_src( weather_widget_condition_img, LV_BTN_STATE_PRESSED, &owm_01d_64px);
    lv_imgbtn_set_src( weather_widget_condition_img, LV_BTN_STATE_CHECKED_RELEASED, &owm_01d_64px);
    lv_imgbtn_set_src( weather_widget_condition_img, LV_BTN_STATE_CHECKED_PRESSED, &owm_01d_64px);
    lv_obj_reset_style_list( weather_widget_condition_img, LV_OBJ_PART_MAIN );
    lv_obj_align( weather_widget_condition_img , weather_widget_cont, LV_ALIGN_IN_TOP_LEFT, 0, 0 );
    lv_obj_set_event_cb( weather_widget_condition_img, enter_weather_widget_event_cb );

    weather_widget_temperature_label = lv_label_create( weather_widget_cont , NULL);
    lv_label_set_text( weather_widget_temperature_label, "n/a");
    lv_obj_reset_style_list( weather_widget_temperature_label, LV_OBJ_PART_MAIN );
    lv_obj_align( weather_widget_temperature_label, weather_widget_cont, LV_ALIGN_IN_BOTTOM_MID, 0, 0);

    weather_widget_wind_label = lv_label_create( weather_widget_cont , NULL);
    lv_label_set_text( weather_widget_wind_label, "");
    lv_obj_reset_style_list( weather_widget_wind_label, LV_OBJ_PART_MAIN );
    lv_obj_align( weather_widget_wind_label, weather_widget_cont, LV_ALIGN_IN_BOTTOM_MID, 0, 0);

    if( weather_config.showWind)
    {
        lv_obj_align( weather_widget_temperature_label, weather_widget_cont, LV_ALIGN_IN_BOTTOM_MID, 0, -20);
        lv_obj_align( weather_widget_wind_label, weather_widget_cont, LV_ALIGN_IN_BOTTOM_MID, 0, +5);
    }

    // regster callback for wifi sync
    WiFi.onEvent( [](WiFiEvent_t event, WiFiEventInfo_t info) {
        weather_widget_sync_request();
    }, WiFiEvent_t::SYSTEM_EVENT_STA_GOT_IP );

    weather_widget_event_handle = xEventGroupCreate();
    xEventGroupClearBits( weather_widget_event_handle, WEATHER_WIDGET_SYNC_REQUEST );

    xTaskCreate(
                        weather_widget_sync_Task,      /* Function to implement the task */
                        "weather sync Task",    /* Name of the task */
                        5000,              /* Stack size in words */
                        NULL,               /* Task input parameter */
                        1,                  /* Priority of the task */
                        &_weather_widget_sync_Task );  /* Task handle. */  
}

static void enter_weather_widget_event_cb( lv_obj_t * obj, lv_event_t event ) {
    switch( event ) {
        case( LV_EVENT_CLICKED ):       motor_vibe( 1 );
                                        mainbar_jump_to_tilenumber( weather_widget_tile_num, LV_ANIM_OFF );
                                        break;
    }    
}

void weather_jump_to_forecast( void ) {
    mainbar_jump_to_tilenumber( weather_widget_tile_num, LV_ANIM_ON );
}

void weather_jump_to_setup( void ) {
    mainbar_jump_to_tilenumber( weather_widget_setup_tile_num, LV_ANIM_ON );    
}

void weather_widget_sync_request( void ) {
    if ( xEventGroupGetBits( weather_widget_event_handle ) & WEATHER_WIDGET_SYNC_REQUEST ) {
        return;
    }
    else {
        xEventGroupSetBits( weather_widget_event_handle, WEATHER_WIDGET_SYNC_REQUEST );
        vTaskResume( _weather_widget_sync_Task );    
    }
}

weather_config_t *weather_get_config( void ) {
    return( &weather_config );
}

void weather_widget_sync_Task( void * pvParameters ) {
    while( true ) {
        vTaskDelay( 500 );
        if ( xEventGroupGetBits( weather_widget_event_handle ) & WEATHER_WIDGET_SYNC_REQUEST ) {   
            if ( weather_config.autosync ) {
                uint32_t retval = weather_fetch_today( &weather_config, &weather_today );
                if ( retval == 200 ) {
                    lv_label_set_text( weather_widget_temperature_label, weather_today.temp );
                    lv_imgbtn_set_src( weather_widget_condition_img, LV_BTN_STATE_RELEASED, resolve_owm_icon( weather_today.icon ) );
                    lv_imgbtn_set_src( weather_widget_condition_img, LV_BTN_STATE_PRESSED, resolve_owm_icon( weather_today.icon ) );
                    lv_imgbtn_set_src( weather_widget_condition_img, LV_BTN_STATE_CHECKED_RELEASED, resolve_owm_icon( weather_today.icon ) );
                    lv_imgbtn_set_src( weather_widget_condition_img, LV_BTN_STATE_CHECKED_PRESSED, resolve_owm_icon( weather_today.icon ) );

                    if (weather_config.showWind)
                    {
                        lv_label_set_text( weather_widget_wind_label, weather_today.wind);
                        lv_obj_align( weather_widget_temperature_label, weather_widget_cont, LV_ALIGN_IN_BOTTOM_MID, 0, -22);
                        lv_obj_align( weather_widget_wind_label, weather_widget_cont, LV_ALIGN_IN_BOTTOM_MID, 0, 0);
                    }
                    else
                    {
                        lv_label_set_text( weather_widget_wind_label, "");
                        lv_obj_align( weather_widget_temperature_label, weather_widget_cont, LV_ALIGN_IN_BOTTOM_MID, 0, 0);
                        lv_obj_align( weather_widget_wind_label, weather_widget_cont, LV_ALIGN_IN_BOTTOM_MID, 0, 0);
                    }
                }
            }
            xEventGroupClearBits( weather_widget_event_handle, WEATHER_WIDGET_SYNC_REQUEST );
        }
        vTaskSuspend( _weather_widget_sync_Task );
    }
}

/*
 *
 */
void weather_save_config( void ) {

    fs::File file = SPIFFS.open( WEATHER_CONFIG_FILE, FILE_WRITE );

    if ( !file ) {
        Serial.printf( __FILE__ "Can't save file: %s\r\n", WEATHER_CONFIG_FILE );
    }
    else {
        file.write( (uint8_t *)&weather_config, sizeof( weather_config ) );
        file.close();
    }
}

/*
 *
 */
void weather_load_config( void ) {

    fs::File file = SPIFFS.open( WEATHER_CONFIG_FILE, FILE_READ );

    if (!file) {
        Serial.printf( __FILE__ "Can't open file: %s\r\n", WEATHER_CONFIG_FILE );
    }
    else {
<<<<<<< HEAD
        size_t filesize = file.size();

        // Special case, convert V1 of the file to a versioned V2 format
        if (filesize == sizeof(weather_config_t_v1))
        {
            log_i("Reading weather config v1");
            weather_config_t_v1 v1Config;
            weather_config_t_v2 &v2Config = weather_config; // For now, V2 is current.
            file.read((uint8_t *)&v1Config, filesize);
            log_i("Converting weather config v1 to v2");
            v2Config.version = 2;
            memcpy(&v2Config.apikey[0], &v1Config, sizeof(weather_config_t_v1));
            v2Config.autosync = v1Config.autosync;
            v2Config.showWind = false;
=======
        int filesize = file.size();
        if ( filesize > sizeof( weather_config ) ) {
            Serial.printf( __FILE__ "Failed to read configfile. Wrong filesize!\r\n" );
>>>>>>> 2afad2df
        }
        else if ( filesize > 0)
        {
            // Read version number, then verify and catch up as needed
            uint8_t version = 0;
            file.read(&version, 1);
            file.seek(0, fs::SeekSet);
            log_v("Reading weather config version: %d", version);

            if ( version > currentConfigVersion)
            {
                log_e( "Unexpected weather config version. Expected at most %d found %d", currentConfigVersion, version);
            }
            if ( version == 2 )
            {
                if (filesize != sizeof(weather_config_t_v2))
                {
                    log_e( "Failed to read weather config file. Wrong filesize! Expected %d found %d", sizeof(weather_config_t_v2), filesize);
                }
                else
                {
                    file.read((uint8_t *)&weather_config, filesize);
                }
            }
        }
        else
        {
            log_e( "Failed to read weather config file. File size is %d", filesize);
        }

        file.close();
    }
}
<|MERGE_RESOLUTION|>--- conflicted
+++ resolved
@@ -199,7 +199,6 @@
         Serial.printf( __FILE__ "Can't open file: %s\r\n", WEATHER_CONFIG_FILE );
     }
     else {
-<<<<<<< HEAD
         size_t filesize = file.size();
 
         // Special case, convert V1 of the file to a versioned V2 format
@@ -214,11 +213,6 @@
             memcpy(&v2Config.apikey[0], &v1Config, sizeof(weather_config_t_v1));
             v2Config.autosync = v1Config.autosync;
             v2Config.showWind = false;
-=======
-        int filesize = file.size();
-        if ( filesize > sizeof( weather_config ) ) {
-            Serial.printf( __FILE__ "Failed to read configfile. Wrong filesize!\r\n" );
->>>>>>> 2afad2df
         }
         else if ( filesize > 0)
         {
