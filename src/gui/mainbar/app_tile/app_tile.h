/****************************************************************************
 *   Tu May 22 21:23:51 2020
 *   Copyright  2020  Dirk Brosswick
 *   Email: dirk.brosswick@googlemail.com
 ****************************************************************************/
 
/*
 *  This program is free software; you can redistribute it and/or modify
 *  it under the terms of the GNU General Public License as published by
 *  the Free Software Foundation; either version 2 of the License, or
 *  (at your option) any later version.
 *
 *  This program is distributed in the hope that it will be useful,
 *  but WITHOUT ANY WARRANTY; without even the implied warranty of
 *  MERCHANTABILITY or FITNESS FOR A PARTICULAR PURPOSE.  See the
 *  GNU General Public License for more details.
 *
 *  You should have received a copy of the GNU General Public License
 *  along with this program; if not, write to the Free Software
 *  Foundation, Inc., 59 Temple Place - Suite 330, Boston, MA 02111-1307, USA.
 */
#ifndef _APP_TILE_H
    #define _APP_TILE_H

    #include "gui/icon.h"
    #include "lvgl.h"

    #if defined( M5PAPER )
        #define MAX_APPS_ICON_HORZ      5
        #define MAX_APPS_ICON_VERT      5
        #define APP_ICON_X_CLEARENCE    24
        #define APP_ICON_Y_CLEARENCE    72
        #define MAX_APPS_TILES          1
    #elif defined( LILYGO_WATCH_2020_V1 ) || defined( LILYGO_WATCH_2020_V2 ) || defined( LILYGO_WATCH_2020_V3 )
        #define MAX_APPS_ICON_HORZ      3
        #define MAX_APPS_ICON_VERT      2
        #define APP_ICON_X_CLEARENCE    8
        #define APP_ICON_Y_CLEARENCE    36
        #define MAX_APPS_TILES          4
    #endif

<<<<<<< HEAD
    #define MAX_APPS_ICON_HORZ      3
    #define MAX_APPS_ICON_VERT      2
    #define MAX_APPS_TILES          5
=======
>>>>>>> b71f3377
    #define MAX_APPS_ICON           ( MAX_APPS_ICON_HORZ * MAX_APPS_ICON_VERT * MAX_APPS_TILES )

    #define APP_ICON_X_SIZE         70
    #define APP_ICON_Y_SIZE         70
    #define APP_LABEL_X_SIZE        APP_ICON_X_SIZE + APP_ICON_X_CLEARENCE
    #define APP_LABEL_Y_SIZE        APP_ICON_Y_CLEARENCE / 2

    #define APP_FIRST_X_POS         ( lv_disp_get_hor_res( NULL ) - ( APP_ICON_X_SIZE * MAX_APPS_ICON_HORZ + APP_ICON_X_CLEARENCE * ( MAX_APPS_ICON_HORZ - 1 ) ) ) / 2
    #define APP_FIRST_Y_POS         ( lv_disp_get_ver_res( NULL ) - ( APP_ICON_Y_SIZE * MAX_APPS_ICON_VERT + APP_ICON_Y_CLEARENCE * ( MAX_APPS_ICON_VERT - 1 ) ) ) / 2

    /**
     * @brief setup the app tile
     */
    void app_tile_setup( void );
    /**
     * @brief register an app icon an the app tile
     * 
     * @param   appname     app name
     * 
     * @return  pointer to lv_obj_t icon container, here you can set your own icon with imgbtn
     */
    lv_obj_t *app_tile_register_app( const char* appname );
    /**
     * @brief   get the an free app icon stucture
     * 
     * @return  pointer to the free lv_app_icon_t structure
     */
    icon_t *app_tile_get_free_app_icon( void );
    /**
     * @brief get the tile number for the app tile
     * 
     * @return  tile number
     */
    uint32_t app_tile_get_tile_num( void );
    /**
     * @brief   get the numbers of active app
     * 
     * @return  zero or the numbers of active apps
     */
    int32_t app_tile_get_active_app_entrys( void );
    const char *app_get_appentrys_name( int32_t appentry );

#endif // _APP_TILE_H<|MERGE_RESOLUTION|>--- conflicted
+++ resolved
@@ -36,15 +36,9 @@
         #define MAX_APPS_ICON_VERT      2
         #define APP_ICON_X_CLEARENCE    8
         #define APP_ICON_Y_CLEARENCE    36
-        #define MAX_APPS_TILES          4
+        #define MAX_APPS_TILES          5
     #endif
 
-<<<<<<< HEAD
-    #define MAX_APPS_ICON_HORZ      3
-    #define MAX_APPS_ICON_VERT      2
-    #define MAX_APPS_TILES          5
-=======
->>>>>>> b71f3377
     #define MAX_APPS_ICON           ( MAX_APPS_ICON_HORZ * MAX_APPS_ICON_VERT * MAX_APPS_TILES )
 
     #define APP_ICON_X_SIZE         70
