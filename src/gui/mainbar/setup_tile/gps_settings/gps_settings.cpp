--- conflicted
+++ resolved
@@ -50,12 +50,8 @@
 static void app_use_gps_onoff_event_handler(lv_obj_t * obj, lv_event_t event);
 static void app_control_permission_onoff_event_handler(lv_obj_t * obj, lv_event_t event);
 static void fakegps_onoff_event_handler(lv_obj_t * obj, lv_event_t event);
-<<<<<<< HEAD
+bool gps_settings_config_update_cb( EventBits_t event, void *arg );
 //bool gps_settings_latlon_update_cb( EventBits_t event, void *arg );
-=======
-bool gps_settings_config_update_cb( EventBits_t event, void *arg );
-bool gps_settings_latlon_update_cb( EventBits_t event, void *arg );
->>>>>>> 4c3af62f
 
 void gps_settings_tile_setup( void ) {
     // get an app tile and copy mainstyle
@@ -191,12 +187,8 @@
     else
         lv_switch_off( fakegps_onoff, LV_ANIM_OFF );
 
-<<<<<<< HEAD
     //gpsctl_register_cb( GPSCTL_FIX | GPSCTL_NOFIX | GPSCTL_UPDATE_LOCATION, gps_settings_latlon_update_cb, "gps settings" );
-=======
-    gpsctl_register_cb( GPSCTL_FIX | GPSCTL_NOFIX | GPSCTL_UPDATE_LOCATION, gps_settings_latlon_update_cb, "gps settings" );
     gpsctl_register_cb( GPSCTL_UPDATE_CONFIG, gps_settings_config_update_cb, "gps settings" );
-}
 
 bool gps_settings_config_update_cb( EventBits_t event, void *arg ) {
     switch( event ) {
@@ -215,7 +207,6 @@
                 lv_switch_on( app_use_gps_onoff, LV_ANIM_OFF );
             else
                 lv_switch_off( app_use_gps_onoff, LV_ANIM_OFF );
->>>>>>> 4c3af62f
 
             if ( gpsctl_get_gps_over_ip() )
                 lv_switch_on( fakegps_onoff, LV_ANIM_OFF );
