/****************************************************************************
 *   Oct 05 23:05:42 2020
 *   Copyright  2020  Dirk Brosswick
 *   Email: dirk.brosswick@googlemail.com
 ****************************************************************************/
 
/*
 *  This program is free software; you can redistribute it and/or modify
 *  it under the terms of the GNU General Public License as published by
 *  the Free Software Foundation; either version 2 of the License, or
 *  (at your option) any later version.
 *
 *  This program is distributed in the hope that it will be useful,
 *  but WITHOUT ANY WARRANTY; without even the implied warranty of
 *  MERCHANTABILITY or FITNESS FOR A PARTICULAR PURPOSE.  See the
 *  GNU General Public License for more details.
 *
 *  You should have received a copy of the GNU General Public License
 *  along with this program; if not, write to the Free Software
 *  Foundation, Inc., 59 Temple Place - Suite 330, Boston, MA 02111-1307, USA.
 */
#include "config.h"
#include "bluetooth_media.h"

#include "gui/app.h"
#include "gui/mainbar/mainbar.h"
#include "gui/mainbar/setup_tile/setup_tile.h"
#include "gui/statusbar.h"
#include "gui/sound/piep.h"
#include "gui/widget_factory.h"
#include "gui/widget_styles.h"

#include "hardware/blectl.h"
#include "hardware/powermgm.h"

#include "utils/bluejsonrequest.h"

#ifdef NATIVE_64BIT
    #include "utils/logging.h"
#else
    #include <Arduino.h>
#endif

static bool bluetooth_media_play_state = false;

icon_t *bluetooth_media_app = NULL;
lv_obj_t *bluetooth_media_tile = NULL;
lv_style_t bluetooth_media_style;
uint32_t bluetooth_media_tile_num;

lv_obj_t *bluetooth_media_play = NULL;
lv_obj_t *bluetooth_media_prev = NULL;
lv_obj_t *bluetooth_media_next = NULL;
lv_obj_t *bluetooth_media_title = NULL;
lv_obj_t *bluetooth_media_artist = NULL;

LV_IMG_DECLARE(cancel_32px);
LV_IMG_DECLARE(play_64px);
LV_IMG_DECLARE(pause_64px);
LV_IMG_DECLARE(next_32px);
LV_IMG_DECLARE(prev_32px);
LV_IMG_DECLARE(sound_32px);
LV_IMG_DECLARE(up_32px);
LV_IMG_DECLARE(down_32px);

LV_FONT_DECLARE(Ubuntu_16px);
LV_FONT_DECLARE(Ubuntu_32px);

bool bluetooth_media_event_cb( EventBits_t event, void *arg );
bool bluetooth_media_style_cb( EventBits_t event, void *arg );
static void enter_bluetooth_media_cb( lv_obj_t * obj, lv_event_t event );
static void exit_bluetooth_media_cb( lv_obj_t * obj, lv_event_t event );
static void bluetooth_media_volume_up_event_cb( lv_obj_t * obj, lv_event_t event );
static void bluetooth_media_volume_down_event_cb( lv_obj_t * obj, lv_event_t event );
static void bluetooth_media_play_event_cb( lv_obj_t * obj, lv_event_t event );
static void bluetooth_media_next_event_cb( lv_obj_t * obj, lv_event_t event );
static void bluetooth_media_prev_event_cb( lv_obj_t * obj, lv_event_t event );
static void bluetooth_media_event_cb( lv_obj_t * obj, lv_event_t event );
static bool bluetooth_media_queue_msg( BluetoothJsonRequest &doc );

void bluetooth_media_tile_setup( void ) {
    // get an app tile and copy mainstyle
<<<<<<< HEAD
    #if defined( M5PAPER )
        return; // not sure were to place it, so skip it for now
    #elif defined( LILYGO_WATCH_2020_V1 ) || defined( LILYGO_WATCH_2020_V2 ) || defined( LILYGO_WATCH_2020_V3 ) || defined( LILYGO_WATCH_2021 ) || defined( M5CORE2 )
        bluetooth_media_tile_num = mainbar_add_tile( 1, 1, "bluetooth media", ws_get_app_style() );
    #else
        #error "no bluetooth media tiles setup"  
    #endif 
=======
    bluetooth_media_tile_num = mainbar_add_app_tile( 1, 1, "bluetooth media" );
    // bluetooth_media_tile_num = mainbar_add_tile( 0, 1, "bluetooth media", ws_get_app_style() );
>>>>>>> cf1bb5f7
    bluetooth_media_tile = mainbar_get_tile_obj( bluetooth_media_tile_num );

    lv_style_copy( &bluetooth_media_style, APP_STYLE );
    lv_style_set_text_font( &bluetooth_media_style, LV_STATE_DEFAULT, &Ubuntu_16px);
    lv_obj_add_style( bluetooth_media_tile, LV_OBJ_PART_MAIN, &bluetooth_media_style );

    lv_obj_t *exit_btn = wf_add_image_button( bluetooth_media_tile, cancel_32px, exit_bluetooth_media_cb, SYSTEM_ICON_STYLE );
    lv_obj_align( exit_btn, bluetooth_media_tile, LV_ALIGN_IN_TOP_RIGHT, -THEME_PADDING, THEME_PADDING );

    bluetooth_media_play = wf_add_image_button( bluetooth_media_tile, play_64px, bluetooth_media_play_event_cb, SYSTEM_ICON_STYLE );
    lv_obj_align( bluetooth_media_play, bluetooth_media_tile, LV_ALIGN_CENTER, 0, 0 );

    bluetooth_media_next = wf_add_image_button( bluetooth_media_tile, next_32px, bluetooth_media_next_event_cb, SYSTEM_ICON_STYLE );
    lv_obj_align( bluetooth_media_next, bluetooth_media_play, LV_ALIGN_OUT_RIGHT_MID, THEME_ICON_SIZE, 0 );

    bluetooth_media_prev = wf_add_image_button( bluetooth_media_tile, prev_32px, bluetooth_media_prev_event_cb, SYSTEM_ICON_STYLE );
    lv_obj_align( bluetooth_media_prev, bluetooth_media_play, LV_ALIGN_OUT_LEFT_MID, -THEME_ICON_SIZE, 0 );

    bluetooth_media_artist = lv_label_create( bluetooth_media_tile, NULL);
    lv_obj_add_style( bluetooth_media_artist, LV_OBJ_PART_MAIN, &bluetooth_media_style  );
    lv_label_set_text( bluetooth_media_artist, "artist");
    lv_label_set_long_mode( bluetooth_media_artist, LV_LABEL_LONG_SROLL_CIRC );
    lv_obj_set_width( bluetooth_media_artist, lv_disp_get_hor_res( NULL ) - THEME_ICON_SIZE );
    lv_obj_align( bluetooth_media_artist, bluetooth_media_tile, LV_ALIGN_IN_TOP_LEFT, THEME_PADDING, THEME_PADDING );

    bluetooth_media_title = lv_label_create( bluetooth_media_tile, NULL);
    lv_obj_add_style( bluetooth_media_title, LV_OBJ_PART_MAIN, &bluetooth_media_style  );
    lv_label_set_text( bluetooth_media_title, "title");
    lv_label_set_long_mode( bluetooth_media_title, LV_LABEL_LONG_SROLL_CIRC );
    lv_obj_set_width( bluetooth_media_title, lv_disp_get_hor_res( NULL ) - THEME_ICON_SIZE );
    lv_obj_align( bluetooth_media_title, bluetooth_media_artist, LV_ALIGN_OUT_BOTTOM_MID, 0, 0 );

    lv_obj_t *bluetooth_media_speaker = wf_add_image_button( bluetooth_media_tile, sound_32px, NULL, SYSTEM_ICON_STYLE );
    lv_obj_align( bluetooth_media_speaker, bluetooth_media_play, LV_ALIGN_OUT_BOTTOM_MID, 0, THEME_ICON_SIZE );

    lv_obj_t *bluetooth_media_volume_down = wf_add_image_button( bluetooth_media_tile, down_32px, bluetooth_media_volume_down_event_cb, SYSTEM_ICON_STYLE );
    lv_obj_align( bluetooth_media_volume_down, bluetooth_media_speaker, LV_ALIGN_OUT_LEFT_MID, -THEME_ICON_SIZE, 0 );

    lv_obj_t *bluetooth_media_volume_up = wf_add_image_button( bluetooth_media_tile, up_32px, bluetooth_media_volume_up_event_cb, SYSTEM_ICON_STYLE );
    lv_obj_align( bluetooth_media_volume_up, bluetooth_media_speaker, LV_ALIGN_OUT_RIGHT_MID, THEME_ICON_SIZE, 0 );

    blectl_register_cb( BLECTL_MSG_JSON, bluetooth_media_event_cb, "bluetooth media" );
    styles_register_cb( STYLE_CHANGE, bluetooth_media_style_cb, "bluetooth media player" );
    bluetooth_media_app = app_register( "media\nplayer", &play_64px, enter_bluetooth_media_cb );
}

bool bluetooth_media_style_cb( EventBits_t event, void *arg ) {
    switch( event ) {
        case STYLE_CHANGE:  lv_style_copy( &bluetooth_media_style, APP_STYLE );
                            lv_style_set_text_font( &bluetooth_media_style, LV_STATE_DEFAULT, &Ubuntu_16px);
                            lv_obj_add_style( bluetooth_media_tile, LV_OBJ_PART_MAIN, &bluetooth_media_style );
                            break;
    }
    return( true );
}

static void enter_bluetooth_media_cb( lv_obj_t * obj, lv_event_t event ) {
    switch( event ) {
        case( LV_EVENT_CLICKED ):       
            mainbar_jump_to_tilenumber( bluetooth_media_tile_num, LV_ANIM_OFF );
            statusbar_hide( true );
            break;
        case ( LV_EVENT_LONG_PRESSED ):             
            log_e("long press not implement!\r\n");
            break;
    }    
}

static void exit_bluetooth_media_cb( lv_obj_t * obj, lv_event_t event ) {
    switch( event ) {
        case( LV_EVENT_CLICKED ):       
            mainbar_jump_back();
            break;
    }    
}

static void bluetooth_media_play_event_cb( lv_obj_t * obj, lv_event_t event ) {
    switch( event ) {
        case( LV_EVENT_CLICKED ):
            if( bluetooth_media_play_state == true ) {
                lv_imgbtn_set_src( bluetooth_media_play, LV_BTN_STATE_RELEASED, &play_64px);
                lv_imgbtn_set_src( bluetooth_media_play, LV_BTN_STATE_PRESSED, &play_64px);
                lv_imgbtn_set_src( bluetooth_media_play, LV_BTN_STATE_CHECKED_RELEASED, &play_64px);
                lv_imgbtn_set_src( bluetooth_media_play, LV_BTN_STATE_CHECKED_PRESSED, &play_64px);
                bluetooth_media_play_state = false;
                blectl_send_msg( (char*)"\r\n{t:\"music\", n:\"pause\"}\r\n" );
            }
            else {
                lv_imgbtn_set_src( bluetooth_media_play, LV_BTN_STATE_RELEASED, &pause_64px);
                lv_imgbtn_set_src( bluetooth_media_play, LV_BTN_STATE_PRESSED, &pause_64px);
                lv_imgbtn_set_src( bluetooth_media_play, LV_BTN_STATE_CHECKED_RELEASED, &pause_64px);
                lv_imgbtn_set_src( bluetooth_media_play, LV_BTN_STATE_CHECKED_PRESSED, &pause_64px);
                bluetooth_media_play_state = true;
                blectl_send_msg( (char*)"\r\n{t:\"music\", n:\"play\"}\r\n" );
            }
            break;
    }
}

static void bluetooth_media_volume_up_event_cb( lv_obj_t * obj, lv_event_t event ) {
    switch( event ) {
        case( LV_EVENT_CLICKED ):
            blectl_send_msg( (char*)"\r\n{t:\"music\", n:\"volumeup\"}\r\n" );
            break;
    }
}

static void bluetooth_media_volume_down_event_cb( lv_obj_t * obj, lv_event_t event ) {
    switch( event ) {
        case( LV_EVENT_CLICKED ):
            blectl_send_msg( (char*)"\r\n{t:\"music\", n:\"volumedown\"}\r\n" );
            break;
    }
}

static void bluetooth_media_next_event_cb( lv_obj_t * obj, lv_event_t event ) {
    switch( event ) {
        case( LV_EVENT_CLICKED ):
            blectl_send_msg( (char*)"\r\n{t:\"music\", n:\"next\"}\r\n" );
            break;
    }
}

static void bluetooth_media_prev_event_cb( lv_obj_t * obj, lv_event_t event ) {
    switch( event ) {
        case( LV_EVENT_CLICKED ):
            blectl_send_msg( (char*)"\r\n{t:\"music\", n:\"previous\"}\r\n" );
            break;
    }
}

static void bluetooth_media_event_cb( lv_obj_t * obj, lv_event_t event ) {
    switch( event ) {
        case( LV_EVENT_CLICKED ):       mainbar_jump_to_maintile( LV_ANIM_OFF );
                                        break;
    }
}

bool bluetooth_media_event_cb( EventBits_t event, void *arg ) {
    switch( event ) {
        case BLECTL_MSG_JSON:            
            bluetooth_media_queue_msg( *(BluetoothJsonRequest*)arg );
            break;
    }
    return( true );
}

bool bluetooth_media_queue_msg( BluetoothJsonRequest &doc ) {
    bool retval = false;
    
    if( !strcmp( doc["t"], "musicstate" ) ) {
        if( doc["state"] ) {
            if( !strcmp( doc["state"], "pause" ) ) {
                lv_imgbtn_set_src( bluetooth_media_play, LV_BTN_STATE_RELEASED, &play_64px);
                lv_imgbtn_set_src( bluetooth_media_play, LV_BTN_STATE_PRESSED, &play_64px);
                lv_imgbtn_set_src( bluetooth_media_play, LV_BTN_STATE_CHECKED_RELEASED, &play_64px);
                lv_imgbtn_set_src( bluetooth_media_play, LV_BTN_STATE_CHECKED_PRESSED, &play_64px);
                bluetooth_media_play_state = false;
            }
            if( !strcmp( doc["state"], "play" ) ) {
                lv_imgbtn_set_src( bluetooth_media_play, LV_BTN_STATE_RELEASED, &pause_64px);
                lv_imgbtn_set_src( bluetooth_media_play, LV_BTN_STATE_PRESSED, &pause_64px);
                lv_imgbtn_set_src( bluetooth_media_play, LV_BTN_STATE_CHECKED_RELEASED, &pause_64px);
                lv_imgbtn_set_src( bluetooth_media_play, LV_BTN_STATE_CHECKED_PRESSED, &pause_64px);                    
                bluetooth_media_play_state = true;
            }
        }
        powermgm_set_event( POWERMGM_WAKEUP_REQUEST );
        statusbar_hide( true );
        mainbar_jump_to_tilenumber( bluetooth_media_tile_num, LV_ANIM_OFF );
        retval = true;
    }
    if( !strcmp( doc["t"], "musicinfo" ) ) {
        if ( doc["track"] ) {
            lv_label_set_text( bluetooth_media_title, doc["track"] );
            lv_obj_align( bluetooth_media_title, bluetooth_media_play, LV_ALIGN_OUT_TOP_MID, 0, -16 );
        }
        
        if ( doc["artist"] ) {
            lv_label_set_text( bluetooth_media_artist, doc["artist"] );
            lv_obj_align( bluetooth_media_artist, bluetooth_media_tile, LV_ALIGN_IN_TOP_LEFT, 10, 10 );
        }

        powermgm_set_event( POWERMGM_WAKEUP_REQUEST );
        statusbar_hide( true );
        mainbar_jump_to_tilenumber( bluetooth_media_tile_num, LV_ANIM_OFF );
        retval = true;
    }
    return( retval );
}<|MERGE_RESOLUTION|>--- conflicted
+++ resolved
@@ -80,18 +80,8 @@
 
 void bluetooth_media_tile_setup( void ) {
     // get an app tile and copy mainstyle
-<<<<<<< HEAD
-    #if defined( M5PAPER )
-        return; // not sure were to place it, so skip it for now
-    #elif defined( LILYGO_WATCH_2020_V1 ) || defined( LILYGO_WATCH_2020_V2 ) || defined( LILYGO_WATCH_2020_V3 ) || defined( LILYGO_WATCH_2021 ) || defined( M5CORE2 )
-        bluetooth_media_tile_num = mainbar_add_tile( 1, 1, "bluetooth media", ws_get_app_style() );
-    #else
-        #error "no bluetooth media tiles setup"  
-    #endif 
-=======
     bluetooth_media_tile_num = mainbar_add_app_tile( 1, 1, "bluetooth media" );
     // bluetooth_media_tile_num = mainbar_add_tile( 0, 1, "bluetooth media", ws_get_app_style() );
->>>>>>> cf1bb5f7
     bluetooth_media_tile = mainbar_get_tile_obj( bluetooth_media_tile_num );
 
     lv_style_copy( &bluetooth_media_style, APP_STYLE );
