/****************************************************************************
 *   Aug 18 12:37:31 2020
 *   Copyright  2020  Dirk Brosswick
 *   Email: dirk.brosswick@googlemail.com
 ****************************************************************************/
 
/*
 *  This program is free software; you can redistribute it and/or modify
 *  it under the terms of the GNU General Public License as published by
 *  the Free Software Foundation; either version 2 of the License, or
 *  (at your option) any later version.
 *
 *  This program is distributed in the hope that it will be useful,
 *  but WITHOUT ANY WARRANTY; without even the implied warranty of
 *  MERCHANTABILITY or FITNESS FOR A PARTICULAR PURPOSE.  See the
 *  GNU General Public License for more details.
 *
 *  You should have received a copy of the GNU General Public License
 *  along with this program; if not, write to the Free Software
 *  Foundation, Inc., 59 Temple Place - Suite 330, Boston, MA 02111-1307, USA.
 */
#include "config.h"
#include "bluetooth_message.h"

#include "gui/mainbar/mainbar.h"
#include "gui/mainbar/setup_tile/setup_tile.h"
#include "gui/app.h"
#include "gui/widget.h"
#include "gui/widget_factory.h"
#include "gui/widget_styles.h"
#include "gui/statusbar.h"
#include "gui/sound/piep.h"

#include "hardware/blectl.h"
#include "hardware/powermgm.h"
#include "hardware/motor.h"
#include "hardware/sound.h"

#include "utils/alloc.h"
#include "utils/msg_chain.h"
#include "quickglui/common/bluejsonrequest.h"

// messages app and widget
icon_t *messages_app = NULL;
icon_t *messages_widget = NULL;

lv_obj_t *bluetooth_message_tile=NULL;
lv_style_t bluetooth_message_style;
lv_style_t bluetooth_message_sender_style;
uint32_t bluetooth_message_tile_num;

lv_obj_t *bluetooth_message_img = NULL;
lv_obj_t *bluetooth_message_notify_source_label = NULL;
lv_obj_t *bluetooth_message_time_label = NULL;
lv_obj_t *bluetooth_message_sender_label = NULL;
lv_obj_t *bluetooth_message_msg_label = NULL;
lv_obj_t *bluetooth_message_page = NULL;
lv_obj_t *bluetooth_prev_msg_btn = NULL;
lv_obj_t *bluetooth_next_msg_btn = NULL;
lv_obj_t *bluetooth_trash_msg_btn = NULL;
lv_obj_t *bluetooth_msg_entrys_label = NULL;

msg_chain_t *bluetooth_msg_chain = NULL;
static bool bluetooth_message_active = true;
int32_t bluetooth_current_msg = -1;
static uint64_t nextmillis = 0;

LV_FONT_DECLARE(Ubuntu_12px);
LV_FONT_DECLARE(Ubuntu_16px);
LV_FONT_DECLARE(Ubuntu_32px);

LV_IMG_DECLARE(cancel_32px);
LV_IMG_DECLARE(telegram_32px);
LV_IMG_DECLARE(whatsapp_32px);
LV_IMG_DECLARE(k9mail_32px);
LV_IMG_DECLARE(email_32px);
LV_IMG_DECLARE(message_32px);
LV_IMG_DECLARE(message_48px);
LV_IMG_DECLARE(message_64px);
LV_IMG_DECLARE(osmand_32px);
LV_IMG_DECLARE(youtube_32px);
LV_IMG_DECLARE(instagram_32px);
LV_IMG_DECLARE(tinder_32px);
LV_IMG_DECLARE(trash_32px);
LV_IMG_DECLARE(left_32px);
LV_IMG_DECLARE(right_32px);

src_icon_t src_icon[] = {
    { "Telegram", &telegram_32px },
    { "WhatsApp", &whatsapp_32px },
    { "K-9 Mail", &k9mail_32px },
    { "Gmail", &email_32px },
    { "E-Mail", &message_32px },
    { "OsmAnd", &osmand_32px },
    { "YouTube", &youtube_32px },
    { "Instagram", &instagram_32px },
    { "Tinder", &tinder_32px },
    { "", NULL }
};

static void bluetooth_prev_message_event_cb( lv_obj_t * obj, lv_event_t event );
static void bluetooth_next_message_event_cb( lv_obj_t * obj, lv_event_t event );
static void bluetooth_del_message_event_cb( lv_obj_t * obj, lv_event_t event );
static void exit_bluetooth_message_event_cb( lv_obj_t * obj, lv_event_t event );
static void enter_bluetooth_messages_cb( lv_obj_t * obj, lv_event_t event );
bool bluetooth_message_event_cb( EventBits_t event, void *arg );
const lv_img_dsc_t *bluetooth_message_find_img( const char * src_name );

void bluetooth_add_msg_to_chain( const char *msg );
static bool bluetooth_message_queue_msg( BluetoothJsonRequest &doc );
bool bluetooth_message_queue_msg( const char *msg );
bool bluetooth_delete_msg_from_chain( int32_t entry );
int32_t bluetooth_get_msg_entrys( void );
const char* bluetooth_get_msg_entry( int32_t entry );
void bluetooth_print_msg_chain( void );
void bluetooth_message_show_msg( int32_t entry );
void bluetooth_message_play_audio( int32_t entry );

void bluetooth_message_tile_setup( void ) {
    /*
     * get an app tile and copy mainstyle
     */
    bluetooth_message_tile_num = mainbar_add_app_tile( 1, 1, "bluetooth message" );
    bluetooth_message_tile = mainbar_get_tile_obj( bluetooth_message_tile_num );

    lv_style_copy( &bluetooth_message_style, ws_get_app_opa_style() );
    lv_style_set_text_font( &bluetooth_message_style, LV_STATE_DEFAULT, &Ubuntu_16px);
    lv_obj_add_style( bluetooth_message_tile, LV_OBJ_PART_MAIN, &bluetooth_message_style );

    lv_style_copy( &bluetooth_message_sender_style, &bluetooth_message_style );
    lv_style_set_text_font( &bluetooth_message_sender_style, LV_STATE_DEFAULT, &Ubuntu_32px);

    bluetooth_message_img = lv_img_create( bluetooth_message_tile, NULL );
    lv_img_set_src( bluetooth_message_img, &cancel_32px );
    lv_obj_align( bluetooth_message_img, bluetooth_message_tile, LV_ALIGN_IN_TOP_LEFT, 10, 10 );

    bluetooth_message_notify_source_label = lv_label_create( bluetooth_message_tile, NULL);
    lv_obj_add_style( bluetooth_message_notify_source_label, LV_OBJ_PART_MAIN, &bluetooth_message_sender_style  );
    lv_label_set_text( bluetooth_message_notify_source_label, "");
    lv_obj_align( bluetooth_message_notify_source_label, bluetooth_message_img, LV_ALIGN_OUT_RIGHT_MID, 5, 0 );

    bluetooth_message_time_label = lv_label_create( bluetooth_message_tile, NULL);
    lv_obj_add_style( bluetooth_message_time_label, LV_OBJ_PART_MAIN, &bluetooth_message_style  );
    lv_label_set_text( bluetooth_message_time_label, "20:00");
    lv_obj_align( bluetooth_message_time_label, bluetooth_message_img, LV_ALIGN_OUT_BOTTOM_LEFT, 5, 5 );

    bluetooth_message_sender_label = lv_label_create( bluetooth_message_tile, NULL);
    lv_obj_add_style( bluetooth_message_sender_label, LV_OBJ_PART_MAIN, &bluetooth_message_style  );
    lv_label_set_text( bluetooth_message_sender_label, "");
    lv_obj_align( bluetooth_message_sender_label, bluetooth_message_time_label, LV_ALIGN_OUT_RIGHT_MID, 5, 0 );

    bluetooth_message_page = lv_page_create( bluetooth_message_tile, NULL);
    lv_obj_set_size( bluetooth_message_page, lv_disp_get_hor_res( NULL ) - 20, 120 );
    lv_obj_add_style( bluetooth_message_page, LV_OBJ_PART_MAIN, &bluetooth_message_style );
    lv_page_set_scrlbar_mode( bluetooth_message_page, LV_SCRLBAR_MODE_DRAG );
    lv_obj_align( bluetooth_message_page, bluetooth_message_time_label, LV_ALIGN_OUT_BOTTOM_LEFT, 0, 5 );

    bluetooth_message_msg_label = lv_label_create( bluetooth_message_page, NULL );
    lv_label_set_long_mode( bluetooth_message_msg_label, LV_LABEL_LONG_BREAK );
    lv_obj_set_width( bluetooth_message_msg_label, lv_page_get_width_fit ( bluetooth_message_page ) );
    lv_obj_add_style( bluetooth_message_msg_label, LV_OBJ_PART_MAIN, &bluetooth_message_style );
    lv_label_set_text( bluetooth_message_msg_label, "");

    lv_obj_t * exit_btn = wf_add_image_button( bluetooth_message_tile, cancel_32px, exit_bluetooth_message_event_cb, &bluetooth_message_style );
    lv_obj_align( exit_btn, bluetooth_message_tile, LV_ALIGN_IN_TOP_RIGHT, -10, 10 );

    bluetooth_prev_msg_btn = wf_add_image_button( bluetooth_message_tile, left_32px, bluetooth_prev_message_event_cb, &bluetooth_message_style );
    lv_obj_align( bluetooth_prev_msg_btn, bluetooth_message_tile, LV_ALIGN_IN_BOTTOM_LEFT, 5, -5 );

    bluetooth_next_msg_btn = wf_add_image_button( bluetooth_message_tile, right_32px, bluetooth_next_message_event_cb, &bluetooth_message_style );
    lv_obj_align( bluetooth_next_msg_btn, bluetooth_message_tile, LV_ALIGN_IN_BOTTOM_RIGHT, -5, -5 );

    bluetooth_trash_msg_btn = wf_add_image_button( bluetooth_message_tile, trash_32px, bluetooth_del_message_event_cb, &bluetooth_message_style );
    lv_obj_align( bluetooth_trash_msg_btn, bluetooth_prev_msg_btn, LV_ALIGN_OUT_RIGHT_MID, 15, 0 );

    bluetooth_msg_entrys_label = lv_label_create( bluetooth_message_tile, NULL );
    lv_obj_add_style( bluetooth_msg_entrys_label, LV_OBJ_PART_MAIN, &bluetooth_message_sender_style );
    lv_label_set_text( bluetooth_msg_entrys_label, "1/1");
    lv_obj_align( bluetooth_msg_entrys_label, bluetooth_next_msg_btn, LV_ALIGN_OUT_LEFT_MID, -5, 0 );

    blectl_register_cb( BLECTL_MSG_JSON, bluetooth_message_event_cb, "bluetooth_message" );

    messages_app = app_register( "messages", &message_64px, enter_bluetooth_messages_cb );
}

static void enter_bluetooth_messages_cb( lv_obj_t * obj, lv_event_t event ) {
    switch( event ) {
        case( LV_EVENT_CLICKED ):       
            if ( msg_chain_get_entrys( bluetooth_msg_chain ) > 0 ) {
                statusbar_hide( true );
                bluetooth_message_show_msg( msg_chain_get_entrys( bluetooth_msg_chain ) - 1 );
                mainbar_jump_to_tilenumber( bluetooth_message_tile_num, LV_ANIM_OFF );
            }
            break;
        case ( LV_EVENT_LONG_PRESSED ):             
            log_e("long press not implement!\r\n");
            break;
    }    
}

static void bluetooth_prev_message_event_cb( lv_obj_t * obj, lv_event_t event ) {
    switch( event ) {
        case( LV_EVENT_CLICKED ):
            if ( bluetooth_current_msg > 0 ) {
                bluetooth_current_msg--;
                bluetooth_message_show_msg( bluetooth_current_msg );
            }
            break;
    }
}

static void bluetooth_next_message_event_cb( lv_obj_t * obj, lv_event_t event ) {
    switch( event ) {
        case( LV_EVENT_CLICKED ):
            if ( bluetooth_current_msg < ( msg_chain_get_entrys( bluetooth_msg_chain ) - 1 ) ) {
                bluetooth_current_msg++;
                bluetooth_message_show_msg( bluetooth_current_msg );
            }
            break;
        
    }
}

static void bluetooth_del_message_event_cb( lv_obj_t * obj, lv_event_t event ) {
    switch( event ) {
        case( LV_EVENT_CLICKED ):
            if ( msg_chain_get_entrys( bluetooth_msg_chain ) == 1 ) {
                msg_chain_delete_msg_entry( bluetooth_msg_chain, bluetooth_current_msg );
                bluetooth_current_msg--;
                app_hide_indicator( messages_app );
                messages_widget = widget_remove( messages_widget );
                mainbar_jump_to_maintile( LV_ANIM_OFF );
            }
            else {
                if ( bluetooth_current_msg == ( msg_chain_get_entrys( bluetooth_msg_chain ) - 1 ) ) {
                    msg_chain_delete_msg_entry( bluetooth_msg_chain, bluetooth_current_msg );
                    bluetooth_current_msg--;
                    bluetooth_message_show_msg( bluetooth_current_msg );
                }
                else {
                    msg_chain_delete_msg_entry( bluetooth_msg_chain, bluetooth_current_msg );
                    bluetooth_message_show_msg( bluetooth_current_msg );
                }
            }
    }
}

bool bluetooth_message_event_cb( EventBits_t event, void *arg ) {
    switch( event ) {
        case BLECTL_MSG_JSON:    
            bluetooth_message_queue_msg( *(BluetoothJsonRequest*)arg );
            break;
    }
    return( true );
}

static void exit_bluetooth_message_event_cb( lv_obj_t * obj, lv_event_t event ) {
    switch( event ) {
        case( LV_EVENT_CLICKED ):       
            switch ( msg_chain_get_entrys( bluetooth_msg_chain ) ) {
                case 1:
                    widget_set_indicator( messages_widget, ICON_INDICATOR_1 );
                    app_set_indicator( messages_app, ICON_INDICATOR_1 );
                    break;
                case 2:
                    widget_set_indicator( messages_widget, ICON_INDICATOR_2 );
                    app_set_indicator( messages_app, ICON_INDICATOR_2 );
                    break;
                case 3:
                    widget_set_indicator( messages_widget, ICON_INDICATOR_3 );
                    app_set_indicator( messages_app, ICON_INDICATOR_3 );
                    break;
                default:
                    widget_set_indicator( messages_widget, ICON_INDICATOR_N );
                    app_set_indicator( messages_app, ICON_INDICATOR_N );
            }
            mainbar_jump_to_maintile( LV_ANIM_OFF );
            break;
    }
}

void bluetooth_message_disable( void ) {
    bluetooth_message_active = false;
}

void bluetooth_message_enable( void ) {
    bluetooth_message_active = true;    
}

const lv_img_dsc_t *bluetooth_message_find_img( const char * src_name ) {
    /*
     * search for the right src icon
     */
    for ( int i = 0; src_icon[ i ].img != NULL; i++ ) {
        if ( strstr( src_name, src_icon[ i ].src_name ) ) {
            log_i("hit: %s -> %s", src_name, src_icon[ i ].src_name );
            return( src_icon[ i ].img );
        }
    }
    return( &message_32px );
}

bool bluetooth_message_queue_msg( BluetoothJsonRequest &doc ) {
    bool retval = false;
    /*
     * check if showing messages allowed
     */
    if ( bluetooth_message_active == false ) {
        return( retval );
    }
    /*
     * if msg an notify msg?
     */
    if( !strcmp( doc["t"], "notify" ) ) {
        char msg[256];
        serializeJson( doc, msg, sizeof(msg) );
        retval = bluetooth_message_queue_msg( msg );
    }
    return( retval );
}

bool bluetooth_message_queue_msg( const char *msg ) {
    if ( bluetooth_message_active == false ) {
        return( false );
    }
    /*
     * add msg to the msg chain
     */
    bluetooth_msg_chain = msg_chain_add_msg( bluetooth_msg_chain, msg );
    /*
     * wakeup for showing msg/alert
     */
    powermgm_set_event( POWERMGM_WAKEUP_REQUEST );
    /*
     * only alert or alret and showing msg
     */
    int32_t entry = msg_chain_get_entrys( bluetooth_msg_chain ) - 1;
    if ( blectl_get_show_notification() ) {
        bluetooth_message_show_msg( entry );
        bluetooth_message_play_audio( entry );
        mainbar_jump_to_tilenumber( bluetooth_message_tile_num, LV_ANIM_OFF );
    } else {
        bluetooth_message_play_audio( entry );
    }
    bluetooth_current_msg = msg_chain_get_entrys( bluetooth_msg_chain ) - 1;
    motor_vibe(10);
    /*
     * set msg icon indicator an the app icon
     */
    app_set_indicator( messages_app, ICON_INDICATOR_N );
    /*
     * allocate an widget if nor allocated
     */
    if ( messages_widget == NULL ) {
        messages_widget = widget_register( "message", &message_48px, enter_bluetooth_messages_cb );
    }
    /*
     * set widget icon indicator
     */
    switch ( msg_chain_get_entrys( bluetooth_msg_chain ) ) {
        case 1:
                    widget_set_indicator( messages_widget, ICON_INDICATOR_1 );
                    app_set_indicator( messages_app, ICON_INDICATOR_1 );
                    break;
        case 2:
                    widget_set_indicator( messages_widget, ICON_INDICATOR_2 );
                    app_set_indicator( messages_app, ICON_INDICATOR_2 );
                    break;
        case 3:
                    widget_set_indicator( messages_widget, ICON_INDICATOR_3 );
                    app_set_indicator( messages_app, ICON_INDICATOR_3 );
                    break;
        default:
                    widget_set_indicator( messages_widget, ICON_INDICATOR_N );
                    app_set_indicator( messages_app, ICON_INDICATOR_N );
    }
    return( true );
}

int32_t bluetooth_get_number_of_msg( void ) {
    return( bluetooth_current_msg < 0 ? 0 : bluetooth_current_msg );
}

void bluetooth_message_show_msg( int32_t entry ) {
    char msg_num[16] = "";
    /*
     * if an msg set?
     */
    const char *msg = msg_chain_get_msg_entry( bluetooth_msg_chain, entry );
    if ( msg == NULL ) {
        return;
    }
    /*
     * check msg number to print pre/next arrow
     */
    if ( entry > 0 ) {
        lv_obj_set_hidden( bluetooth_prev_msg_btn, false );
    }
    else {
        lv_obj_set_hidden( bluetooth_prev_msg_btn, true );
    }
    if ( entry < ( msg_chain_get_entrys( bluetooth_msg_chain ) -1 ) ) {
        lv_obj_set_hidden( bluetooth_next_msg_btn, false );
    }
    else {
        lv_obj_set_hidden( bluetooth_next_msg_btn, true );
    }
    /*
     * allocate json memory and serialize msg
     */
    SpiRamJsonDocument doc( strlen( msg ) * 4 );
    DeserializationError error = deserializeJson( doc, msg );
    if ( error ) {
        log_e("bluetooth message deserializeJson() failed: %s", error.c_str() );
    }
    else {
        /*
         * if msg an notify msg?
         */
        if( !strcmp( doc["t"], "notify" ) ) {
            /*
             * set the receive time string
             */
            struct tm info;
            char timestamp[16]="";
            localtime_r( msg_chain_get_msg_timestamp_entry( bluetooth_msg_chain, entry ), &info );
            int h = info.tm_hour;
            int m = info.tm_min;
            snprintf( timestamp, sizeof( timestamp ), "%02d:%02d", h, m );
            lv_label_set_text( bluetooth_message_time_label, timestamp );
            /*
             * set the numbers of msg string
             */
            snprintf( msg_num, sizeof( msg_num ), "%d/%d", entry + 1, msg_chain_get_entrys( bluetooth_msg_chain ) );
            lv_label_set_text( bluetooth_msg_entrys_label, msg_num );
            lv_obj_align( bluetooth_msg_entrys_label, bluetooth_next_msg_btn, LV_ALIGN_OUT_LEFT_MID, -5, 0 );
            /*
             * hide statusbar
             */
            statusbar_hide( true );
            /*
             * set notify source icon if msg src known
             */
            if ( doc["src"] ) {
                lv_img_set_src( bluetooth_message_img, bluetooth_message_find_img( doc["src"] ) ); 
                lv_label_set_text( bluetooth_message_notify_source_label, doc["src"] );
            }
            else {
                lv_img_set_src( bluetooth_message_img, &message_32px );
                lv_label_set_text( bluetooth_message_notify_source_label, "Message" );
            }
            /*
             * set message if body known or set title and if no other information
             * available set an emty msg
             */
            if ( doc["body"] ) {
                lv_label_set_text( bluetooth_message_msg_label, doc["body"] );
            }
            else if ( doc["title"] ) {
                lv_label_set_text( bluetooth_message_msg_label, doc["title"] );
            }
            else {
                lv_label_set_text( bluetooth_message_msg_label, "" );
            }
            /*
             * scroll back to the top of the msg
             */
            if ( lv_page_get_scrl_height( bluetooth_message_page ) > 160 ) {
                lv_page_scroll_ver( bluetooth_message_page, lv_page_get_scrl_height( bluetooth_message_page ) ); 
            }
            /*
             * set sender label from available source
             */
            if ( doc["title"] ) {
                lv_label_set_text( bluetooth_message_sender_label, doc["title"] );
            }
            else if ( doc["sender"] ) {
                lv_label_set_text( bluetooth_message_sender_label, doc["sender"] );
            }
            else if( doc["tel"] ) {
                lv_label_set_text( bluetooth_message_sender_label, doc["tel"] );
            }
            else {
                lv_label_set_text( bluetooth_message_sender_label, "n/a" );
            }
            /*
             * trigger invalidate to redraw all information
             */
            lv_obj_invalidate( lv_scr_act() );
        }
    }        
    doc.clear();
}

void bluetooth_message_play_audio( int32_t entry ) {
<<<<<<< HEAD
=======
    bool found = false;
    static uint64_t nextmillis = 0;

>>>>>>> b7d8efe7
    /*
     * check if audio played recently
     */
    if ( nextmillis >= millis() ) {
        log_i("skip playing audio notification, because played one recently");
        nextmillis += 5000L;
        return;
    }
    nextmillis = millis() + 10000L;
    /*
     * if an msg set?
     */
    const char *msg = msg_chain_get_msg_entry( bluetooth_msg_chain, entry );
    if ( msg == NULL ) {
        return;
    }
    /*
     * check msg number to print pre/next arrow
     */
    if ( entry > 0 ) {
        lv_obj_set_hidden( bluetooth_prev_msg_btn, false );
    }
    else {
        lv_obj_set_hidden( bluetooth_prev_msg_btn, true );
    }
    if ( entry < ( msg_chain_get_entrys( bluetooth_msg_chain ) -1 ) ) {
        lv_obj_set_hidden( bluetooth_next_msg_btn, false );
    }
    else {
        lv_obj_set_hidden( bluetooth_next_msg_btn, true );
    }
    /*
     * allocate json memory and serialize msg
     */
    SpiRamJsonDocument doc( strlen( msg ) * 4 );
    DeserializationError error = deserializeJson( doc, msg );
    if ( error ) {
        log_e("bluetooth message deserializeJson() failed: %s", error.c_str() );
    }
    else {
        const char *message = "";

        if ( doc["body"] ) {
            message = doc["body"];
        }
        else if ( doc["title"] ) {
            message = doc["title"];
        }

<<<<<<< HEAD
        bool found = false;
        blectl_custom_audio* custom_audio_notifications = blectl_get_custom_audio_notifications();

        for (int entry = 0; entry < CUSTOM_AUDIO_ENTRYS; entry++)
        {
            blectl_custom_audio custom_audio_notification = custom_audio_notifications[entry];

            if ( strlen(custom_audio_notification.text) <= 0 ) continue;
            if ( strstr( message, custom_audio_notification.text ) == NULL ) continue;
            found = true;

            if (strlen(custom_audio_notification.value) <= 1) {
                char tts[128];
                const char *text = message;
                if (!strncmp( message, "/", 1 )) text = strchr(message, ' ');
                snprintf( tts, sizeof(tts), "%s.", text );
                
                sound_speak(tts);
            }
            else sound_play_spiffs_mp3(custom_audio_notification.value);
        }

        if (!found) sound_play_progmem_wav( piep_wav, piep_wav_len );
=======
        blectl_custom_audio* custom_audio_notifications = blectl_get_custom_audio_notifications();
        /**
         * check for custom audio notifications
         */
        for ( int entry = 0; entry < CUSTOM_AUDIO_ENTRYS; entry++) {
            blectl_custom_audio custom_audio_notification = custom_audio_notifications[ entry ];

            if ( strlen( custom_audio_notification.text ) <= 0 )
                continue;
            if ( strstr( message, custom_audio_notification.text ) == NULL )
                continue;

            found = true;

            if ( strlen( custom_audio_notification.value ) <= 1 ) {
                char tts[128];
                const char *text = message;
                if ( !strncmp( message, "/", 1 ) ) text = strchr( message, ' ' );
                snprintf( tts, sizeof( tts ), "%s.", text );
                
                sound_speak( tts );
                log_i("playing custom tts audio notification: \"%s\"", tts );
            }
            else {
                sound_play_spiffs_mp3( custom_audio_notification.value );
                log_i("playing custom mp3 audio notification: \"%s\"", custom_audio_notification.value );
            }
        }
        /**
         * if not custom audio notification found, play default piep
         */
        if ( !found ) {
            sound_play_progmem_wav( piep_wav, piep_wav_len );
            log_i("playing default mp3 audio notification");
        }
>>>>>>> b7d8efe7
    }
    doc.clear();
}<|MERGE_RESOLUTION|>--- conflicted
+++ resolved
@@ -493,12 +493,9 @@
 }
 
 void bluetooth_message_play_audio( int32_t entry ) {
-<<<<<<< HEAD
-=======
     bool found = false;
     static uint64_t nextmillis = 0;
 
->>>>>>> b7d8efe7
     /*
      * check if audio played recently
      */
@@ -548,31 +545,6 @@
             message = doc["title"];
         }
 
-<<<<<<< HEAD
-        bool found = false;
-        blectl_custom_audio* custom_audio_notifications = blectl_get_custom_audio_notifications();
-
-        for (int entry = 0; entry < CUSTOM_AUDIO_ENTRYS; entry++)
-        {
-            blectl_custom_audio custom_audio_notification = custom_audio_notifications[entry];
-
-            if ( strlen(custom_audio_notification.text) <= 0 ) continue;
-            if ( strstr( message, custom_audio_notification.text ) == NULL ) continue;
-            found = true;
-
-            if (strlen(custom_audio_notification.value) <= 1) {
-                char tts[128];
-                const char *text = message;
-                if (!strncmp( message, "/", 1 )) text = strchr(message, ' ');
-                snprintf( tts, sizeof(tts), "%s.", text );
-                
-                sound_speak(tts);
-            }
-            else sound_play_spiffs_mp3(custom_audio_notification.value);
-        }
-
-        if (!found) sound_play_progmem_wav( piep_wav, piep_wav_len );
-=======
         blectl_custom_audio* custom_audio_notifications = blectl_get_custom_audio_notifications();
         /**
          * check for custom audio notifications
@@ -608,7 +580,6 @@
             sound_play_progmem_wav( piep_wav, piep_wav_len );
             log_i("playing default mp3 audio notification");
         }
->>>>>>> b7d8efe7
     }
     doc.clear();
 }