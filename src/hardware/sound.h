--- conflicted
+++ resolved
@@ -31,25 +31,7 @@
         uint8_t volume = 50;
     } sound_config_t;
 
-<<<<<<< HEAD
     /**
-=======
-    /**
-    * @brief put sound output to standby (disable)
-    */
-    void sound_standby( void );
-    /**
-    * @brief wakeup sound output
-    */
-    void sound_wakeup( void );
-    /**
-     * @brief enable or disable the power output for AXP202_LDO3
-     * 
-     * @param enable = true sets the AXP202_LDO3 power output to high false to low
-     */
-    void sound_set_enabled( bool enabled = true );
-    /**
->>>>>>> f5019b2c
      * @brief play mp3 file from SPIFFS by path/filename
      * 
      * @param   filename    the SPIFFS path to the file to be played
@@ -69,7 +51,6 @@
      */
     void sound_setup( void );
     /**
-<<<<<<< HEAD
      * @brief put sound output to standby (disable)
      */
     void sound_standby( void );
@@ -83,27 +64,17 @@
      * @param enable = true sets the AXP202_LDO3 power output to high false to low
      */
     void sound_set_enabled( bool enabled = true );
-=======
-     * @brief speak
-     *  
-     * @param   str    the text to be spoken
-     */
-    void sound_speak( const char *str );
->>>>>>> f5019b2c
     /**
      * @brief sound loop
      */
     void sound_loop( void );
     /**
-<<<<<<< HEAD
      * @brief speak
      *  
      * @param   str    the text to be spoken
      */
     void sound_speak( const char *str );
     /**
-=======
->>>>>>> f5019b2c
      * @brief save config for sound to spiffs
      */
     void sound_save_config( void );
