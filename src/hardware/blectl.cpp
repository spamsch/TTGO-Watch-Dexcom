--- conflicted
+++ resolved
@@ -165,47 +165,6 @@
             
             log_e("authentication not handle but %s. reason: %02x", cmpl.success ? "successful" : "not successful", cmpl.fail_reason );
         }
-<<<<<<< HEAD
-        
-        log_e("authentication not handle but %s. reason: %02x", cmpl.success ? "successful" : "not successful", cmpl.fail_reason );
-    }
-};
-
-class BleCtlCallbacks : public BLECharacteristicCallbacks
-{
-    void onWrite( BLECharacteristic *pCharacteristic ) {
-        size_t msgLen = pCharacteristic->getValue().length();
-        const char *msg = pCharacteristic->getValue().c_str();
-
-        log_i("receive %d bytes msg chunk", msgLen );
-
-        for ( int i = 0 ; i < msgLen ; i++ ) {
-            switch( msg[ i ] ) {
-                case EndofText:         gadgetbridge_msg.clear();
-                                        log_i("attention, new link establish");
-                                        blectl_send_event_cb( BLECTL_CONNECT, (void *)"connected" );
-                                        break;
-                case DataLinkEscape:    gadgetbridge_msg.clear();
-                                        log_i("attention, new message");
-                                        break;
-                case LineFeed:          {
-                                            log_i("attention, message complete");
-                                            const char *gbmsg = gadgetbridge_msg.c_str();
-                                            log_i( "msg: %s", gbmsg );
-                                            if( gbmsg[ 0 ] == 'G' && gbmsg[ 1 ] == 'B' ) {
-                                                log_i("gadgetbridge message identified, cut down to json");
-                                                gadgetbridge_msg.erase( gadgetbridge_msg.length() - 1 );
-                                                gbmsg += 3;
-                                                BluetoothJsonRequest request( gbmsg, strlen( gbmsg ) * 4 );
-                                                if ( request.isValid() ) {
-                                                    if ( powermgm_get_event( POWERMGM_STANDBY ) ) {
-                                                        log_i("silent wakeup just before ble message");
-                                                        powermgm_set_event( POWERMGM_SILENCE_WAKEUP );
-                                                        powermgm_loop();
-                                                    }
-
-                                                    blectl_send_event_cb( BLECTL_MSG_JSON, (void *)&request );
-=======
     };
 
     class BleCtlCallbacks : public BLECharacteristicCallbacks
@@ -235,13 +194,18 @@
                                                     gbmsg += 3;
                                                     BluetoothJsonRequest request( gbmsg, strlen( gbmsg ) * 4 );
                                                     if ( request.isValid() ) {
+                                                        if (powermgm_get_event(POWERMGM_STANDBY)) {
+                                                            log_i("silent wakeup just before ble message");
+                                                            powermgm_set_event(POWERMGM_SILENCE_WAKEUP);
+                                                            powermgm_loop();
+                                                        }
+
                                                         blectl_send_event_cb( BLECTL_MSG_JSON, (void *)&request );
                                                     }
                                                     else {
                                                         blectl_send_event_cb( BLECTL_MSG, (void *)gbmsg );
-                                                    }        
+                                                    }
                                                     request.clear();
->>>>>>> b71f3377
                                                 }
                                                 else {
                                                     blectl_send_event_cb( BLECTL_MSG, (void *)gbmsg );
