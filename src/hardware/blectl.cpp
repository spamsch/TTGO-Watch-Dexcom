--- conflicted
+++ resolved
@@ -629,18 +629,10 @@
     }
 }
 
-<<<<<<< HEAD
-BLEServer *blectl_get_ble_server() {
-    return pServer;
-}
-
-BLEAdvertising *blectl_get_ble_advertising() {
-=======
 BLEServer *blectl_get_ble_server( void ) {
     return pServer;
 }
 
 BLEAdvertising *blectl_get_ble_advertising( void ) {
->>>>>>> 0d3fd2c3
     return pServer->getAdvertising();
 }