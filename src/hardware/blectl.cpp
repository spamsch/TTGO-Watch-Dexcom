--- conflicted
+++ resolved
@@ -70,20 +70,11 @@
 class BleCtlServerCallbacks: public BLEServerCallbacks {
     void onConnect(BLEServer* pServer, esp_ble_gatts_cb_param_t* param ) {
         pServer->updateConnParams( param->connect.remote_bda, 1450, 1500, 0, 10000 );
-<<<<<<< HEAD
-        blectl_set_event( BLECTL_CONNECT );
-        blectl_clear_event( BLECTL_DISCONNECT );
-        xQueueReset( blectl_msg_queue );
-        blectl_send_event_cb( BLECTL_CONNECT, (void *)"connected" );
-        log_i("BLE connected");
-
-=======
         blectl_set_event( BLECTL_AUTHWAIT );
         blectl_clear_event( BLECTL_DISCONNECT | BLECTL_CONNECT );
-        blectl_send_event_cb( BLECTL_AUTHWAIT, (void *)"active" );
         xQueueReset( blectl_msg_queue );
-        log_i("BLE active");
->>>>>>> 15f6bd8c
+        blectl_send_event_cb( BLECTL_AUTHWAIT, (void *)"authwait" );
+        log_i("BLE authwait");
         pServer->getAdvertising()->stop();
     };
 
