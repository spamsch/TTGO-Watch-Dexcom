#ifndef SPI_RAM_JSON_DOC_H_
#define SPI_RAM_JSON_DOC_H_

#include "config.h"
#include "ArduinoJson.h"
#include "alloc.h"

// arduinoJson allocator for external PSRAM
// see: https://arduinojson.org/v6/how-to/use-external-ram-on-esp32/
struct SpiRamAllocator {
    void* allocate( size_t size ) {
<<<<<<< HEAD
        if ( size == 0 ) {
            log_e("allocate zero bytes? really? abort");
            return( NULL );
        }
=======
>>>>>>> 326585f8
        void *ram = MALLOC( size );
        if ( ram ) {
            return( ram );
        }
        else {
            log_e("allocate %d bytes (%p) json psram failed", size, ram );
<<<<<<< HEAD
            while(1);
=======
            if ( size == 0 ) {
                log_e("allocate zero bytes? really? abort");
            }
            return( ram );
>>>>>>> 326585f8
        }
    }
    void deallocate( void* pointer ) {
        free( pointer );
    }
};
using SpiRamJsonDocument = BasicJsonDocument<SpiRamAllocator>;

#endif<|MERGE_RESOLUTION|>--- conflicted
+++ resolved
@@ -9,27 +9,16 @@
 // see: https://arduinojson.org/v6/how-to/use-external-ram-on-esp32/
 struct SpiRamAllocator {
     void* allocate( size_t size ) {
-<<<<<<< HEAD
-        if ( size == 0 ) {
-            log_e("allocate zero bytes? really? abort");
-            return( NULL );
-        }
-=======
->>>>>>> 326585f8
         void *ram = MALLOC( size );
         if ( ram ) {
             return( ram );
         }
         else {
             log_e("allocate %d bytes (%p) json psram failed", size, ram );
-<<<<<<< HEAD
-            while(1);
-=======
             if ( size == 0 ) {
                 log_e("allocate zero bytes? really? abort");
             }
             return( ram );
->>>>>>> 326585f8
         }
     }
     void deallocate( void* pointer ) {
