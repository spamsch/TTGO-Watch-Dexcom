--- conflicted
+++ resolved
@@ -122,10 +122,6 @@
         wifictl_clear_event( WIFICTL_OFF_REQUEST | WIFICTL_ON_REQUEST | WIFICTL_SCAN | WIFICTL_CONNECT | WIFICTL_WPS_REQUEST );
         int len = WiFi.scanComplete();
         bool triedAny = false;
-<<<<<<< HEAD
-
-=======
->>>>>>> efc4a837
         /**
          * send scan done event
          */
@@ -133,21 +129,6 @@
 
         /**
          * send all entry via event
-<<<<<<< HEAD
-         */
-        for( int i = 0 ; i < len ; i++ ) {
-            wifictl_send_event_cb( WIFICTL_SCAN_ENTRY, (void *)WiFi.SSID(i).c_str() );
-            log_i("found network entry %s with %d rssi", WiFi.SSID(i).c_str(), WiFi.RSSI(i) );
-        }
-
-        /**
-         * connect if we discover a known network, but skip the ones that were already tried
-         */
-        for( int i = 0 ; i < len ; i++ ) {
-            if (triedAny) break;
-            for ( int entry = 0 ; entry < NETWORKLIST_ENTRYS ; entry++ ) {
-                if (triedAny) break;
-=======
          */
         for( int i = 0 ; i < len ; i++ ) {
             wifictl_send_event_cb( WIFICTL_SCAN_ENTRY, (void *)WiFi.SSID(i).c_str() );
@@ -164,37 +145,19 @@
                 if (triedAny) {
                     break;
                 }
->>>>>>> efc4a837
                 if ( !strcmp( wifictl_config.networklist[ entry ].ssid,  WiFi.SSID(i).c_str() ) && strcmp( wifictl_config.networklist[ entry ].ssid,  wifictl_config.networklist_tried[ entry ].ssid ) ) {
                     wifictl_send_event_cb( WIFICTL_SCAN, (void *)"connecting ..." );
                     WiFi.setHostname(wifictl_config.hostname);
                     WiFi.begin( wifictl_config.networklist[ entry ].ssid, wifictl_config.networklist[ entry ].password );
                     log_i("try to connect to network entry %s with %d rssi", WiFi.SSID(i).c_str(), WiFi.RSSI(i) );
-<<<<<<< HEAD
-
-                    /*
-                    * remember that the connection to this network was tried
-                    */
-=======
                     /**
                      * remember that the connection to this network was tried
                      */
->>>>>>> efc4a837
                     strncpy( wifictl_config.networklist_tried[ entry ].ssid, wifictl_config.networklist[ entry ].ssid, sizeof( wifictl_config.networklist_tried[ entry ].ssid ) );
                     triedAny = true;
                 }
             }
         }
-<<<<<<< HEAD
-
-        /*
-        * if every visible network was tried, start over from the first
-        */
-        if (!triedAny) {
-            /*
-            * clean tried networklist
-            */
-=======
         /**
          * if every visible network was tried, start over from the first
          */
@@ -202,30 +165,14 @@
             /**
              * clean tried networklist
              */
->>>>>>> efc4a837
             for ( int entry = 0 ; entry < NETWORKLIST_ENTRYS ; entry++ ) {
                 wifictl_config.networklist_tried[ entry ].ssid[ 0 ] = '\0';
                 wifictl_config.networklist_tried[ entry ].password[ 0 ] = '\0';
             }
-<<<<<<< HEAD
-
-=======
->>>>>>> efc4a837
             /**
              * connect if we discover an known network
              */
             for( int i = 0 ; i < len ; i++ ) {
-<<<<<<< HEAD
-                if (triedAny) break;
-                for ( int entry = 0 ; entry < NETWORKLIST_ENTRYS ; entry++ ) {
-                    if (triedAny) break;
-                    if ( !strcmp( wifictl_config.networklist[ entry ].ssid,  WiFi.SSID(i).c_str() ) ) {
-                        wifictl_send_event_cb( WIFICTL_SCAN, (void *)"connecting ..." );
-                        WiFi.setHostname(wifictl_config.hostname);
-                        WiFi.begin( wifictl_config.networklist[ entry ].ssid, wifictl_config.networklist[ entry ].password );
-
-                        // remember the connection to this network was tried
-=======
                 if ( triedAny ) {
                     break;
                 }
@@ -240,7 +187,6 @@
                         /**
                          * remember the connection to this network was tried
                          */
->>>>>>> efc4a837
                         strncpy( wifictl_config.networklist_tried[ entry ].ssid, wifictl_config.networklist[ entry ].ssid, sizeof( wifictl_config.networklist_tried[ entry ].ssid ) );
                         triedAny = true;
                     }
@@ -269,7 +215,6 @@
             ftpserver_start( wifictl_config.ftpuser , wifictl_config.ftppass );
         }
         # endif
-<<<<<<< HEAD
         #ifdef ENABLE_MQTT
         if ( wifictl_config.mqtt ) {
             mqtt_start( wifictl_config.hostname , wifictl_config.mqttssl , wifictl_config.mqttserver , wifictl_config.mqttport , wifictl_config.mqttuser , wifictl_config.mqttpass );
@@ -277,13 +222,8 @@
         # endif
 
         /*
-        * clean tried networklist
-        */
-=======
-        /*
          * clean tried networklist
          */
->>>>>>> efc4a837
         for ( int entry = 0 ; entry < NETWORKLIST_ENTRYS ; entry++ ) {
             wifictl_config.networklist_tried[ entry ].ssid[ 0 ] = '\0';
             wifictl_config.networklist_tried[ entry ].password[ 0 ] = '\0';
