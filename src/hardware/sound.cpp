/****************************************************************************
 *   Tu May 22 21:23:51 2020
 *   Copyright  2020  Dirk Brosswick
 *   Email: dirk.brosswick@googlemail.com
 ****************************************************************************/
 
/*
 *  This program is free software; you can redistribute it and/or modify
 *  it under the terms of the GNU General Public License as published by
 *  the Free Software Foundation; either version 2 of the License, or
 *  (at your option) any later version.
 *
 *  This program is distributed in the hope that it will be useful,
 *  but WITHOUT ANY WARRANTY; without even the implied warranty of
 *  MERCHANTABILITY or FITNESS FOR A PARTICULAR PURPOSE.  See the
 *  GNU General Public License for more details.
 *
 *  You should have received a copy of the GNU General Public License
 *  along with this program; if not, write to the Free Software
 *  Foundation, Inc., 59 Temple Place - Suite 330, Boston, MA 02111-1307, USA.
 */
#include "config.h"

#include "powermgm.h"
#include "sound.h"
#include "timesync.h"
#include "callback.h"
#include "hardware/config/soundconfig.h"

#ifdef NATIVE_64BIT
    #include "utils/logging.h"
#else
    /*
    * based on https://github.com/earlephilhower/ESP8266Audio
    */
    #if defined( LILYGO_WATCH_2020_V1 ) || defined( LILYGO_WATCH_2020_V2 ) || defined( LILYGO_WATCH_2020_V3 )
        #include "TTGO.h"
    #endif
    #include <SPIFFS.h>
    #include "AudioFileSourceSPIFFS.h"
    #include "AudioFileSourcePROGMEM.h"
    #include "AudioFileSourceID3.h"
    #include "AudioGeneratorMP3.h"
    #include "AudioGeneratorWAV.h"
    #include <AudioGeneratorMIDI.h>
    #include "AudioOutputI2S.h"
    #include <ESP8266SAM.h>

    AudioFileSourceSPIFFS *spliffs_file;
    AudioOutputI2S *out;
    AudioFileSourceID3 *id3;

    AudioGeneratorMP3 *mp3;
    AudioGeneratorWAV *wav;
    ESP8266SAM *sam;
    AudioFileSourcePROGMEM *progmem_file;
#endif

bool sound_init = false;
bool is_speaking = false;

sound_config_t sound_config;

callback_t *sound_callback = NULL;

bool sound_powermgm_event_cb( EventBits_t event, void *arg );
bool sound_powermgm_loop_cb( EventBits_t event, void *arg );
bool sound_send_event_cb( EventBits_t event, void*arg );
bool sound_is_silenced( void );

void sound_setup( void ) {
    if ( sound_init )
        return;

    /*
     * read config from SPIFFS
     */
    sound_config.load();
    /*
     * config sound driver and interface
     */
    #ifdef NATIVE_64BIT

    #else
        #if defined( LILYGO_WATCH_2020_V1 ) || defined( LILYGO_WATCH_2020_V3 )
            /*
            * set sound chip voltage on V1
            */
            #if defined( LILYGO_WATCH_2020_V1 )
                    TTGOClass *ttgo = TTGOClass::getWatch();
                    ttgo->power->setLDO3Mode( AXP202_LDO3_MODE_DCIN );
                    ttgo->power->setLDO3Voltage( 3300 );
            #endif
            /**
             * set sound driver
             */
            out = new AudioOutputI2S();
            out->SetPinout( TWATCH_DAC_IIS_BCK, TWATCH_DAC_IIS_WS, TWATCH_DAC_IIS_DOUT );
            sound_set_volume_config( sound_config.volume );
            mp3 = new AudioGeneratorMP3();
            wav = new AudioGeneratorWAV();
            sam = new ESP8266SAM;
            sam->SetVoice(sam->VOICE_SAM);
            /*
            * register all powermgm callback functions
            */
            powermgm_register_cb( POWERMGM_SILENCE_WAKEUP | POWERMGM_STANDBY | POWERMGM_WAKEUP, sound_powermgm_event_cb, "powermgm sound" );
            powermgm_register_loop_cb( POWERMGM_STANDBY | POWERMGM_SILENCE_WAKEUP | POWERMGM_WAKEUP, sound_powermgm_loop_cb, "powermgm sound loop" );
            sound_set_enabled( sound_config.enable );

            sound_send_event_cb( SOUNDCTL_ENABLED, (void *)&sound_config.enable );
            sound_send_event_cb( SOUNDCTL_VOLUME, (void *)&sound_config.volume );

            sound_init = true;
        #elif defined( LILYGO_WATCH_2020_V2 )
            sound_set_enabled( false );
            sound_init = false;
        #endif
    #endif
}

bool sound_get_available( void ) {
    bool retval = false;

    #ifdef NATIVE_64BIT
    #else
        #if defined( M5PAPER )
        #elif defined( LILYGO_WATCH_2020_V1 ) || defined( LILYGO_WATCH_2020_V3 )
            retval = true;
        #elif defined( LILYGO_WATCH_2020_V2 )
        #endif
    #endif

   return( retval );
}

bool sound_powermgm_event_cb( EventBits_t event, void *arg ) {
    /**
     * check if sound available
     */
    if( !sound_get_available() ) {
        return( true );
    }

    switch( event ) {
        case POWERMGM_STANDBY:          sound_set_enabled( false );
                                        log_i("go standby");
                                        break;
        case POWERMGM_WAKEUP:           sound_set_enabled( sound_config.enable );
                                        log_i("go wakeup");
                                        break;
        case POWERMGM_SILENCE_WAKEUP:   sound_set_enabled( sound_config.enable );
                                        log_i("go wakeup");
                                        break;
    }
    return( true );
}

bool sound_powermgm_loop_cb( EventBits_t event, void *arg ) {
    /**
     * check if sound available
     */
    if( !sound_get_available() ) {
        return( true );
    }
#ifdef NATIVE_64BIT

#else
    #if defined( LILYGO_WATCH_2020_V1 ) || defined( LILYGO_WATCH_2020_V3 )
        if ( sound_config.enable && sound_init ) {
            // we call sound_set_enabled(false) to ensure the PMU stops all power
            if ( mp3->isRunning() && !mp3->loop() ) {
                log_i("stop playing mp3 sound");
                mp3->stop();
            }
            if ( wav->isRunning() && !wav->loop() ) {
                log_i("stop playing wav sound");
                wav->stop(); 
            }
        }
    #endif
#endif
    return( true );
}

bool sound_register_cb( EventBits_t event, CALLBACK_FUNC callback_func, const char *id ) {
    /**
     * check if sound available
     */
    if( !sound_get_available() ) {
        return( true );
    }

    /*
     * check if an callback table exist, if not allocate a callback table
     */
    if ( sound_callback == NULL ) {
        sound_callback = callback_init( "sound" );
        if ( sound_callback == NULL ) {
            log_e("sound callback alloc failed");
            while(true);
        }
    }
    /*
     * register an callback entry and return them
     */
    return( callback_register( sound_callback, event, callback_func, id ) );
}

bool sound_send_event_cb( EventBits_t event, void *arg ) {
    /**
     * check if sound available
     */
    if( !sound_get_available() ) {
        return( true );
    }
    /*
     * call all callbacks with her event mask
     */
    return( callback_send( sound_callback, event, arg ) );
}

/**
 * @brief enable or disable the power output for AXP202_LDO3 or AXP202_LDO4
 * depending on the current value of: sound_config.enable
 */
void sound_set_enabled( bool enabled ) {
    /**
     * check if sound available
     */
    if( !sound_get_available() ) {
        return;
    }
#ifdef NATIVE_64BIT

#else
    #if defined( LILYGO_WATCH_2020_V1 ) || defined( LILYGO_WATCH_2020_V3 )
        if ( enabled ) {
            /**
             * ttgo->enableAudio() is not working
             */
            #if     defined( LILYGO_WATCH_2020_V1 )
                    TTGOClass *ttgo = TTGOClass::getWatch();
                    ttgo->power->setPowerOutPut( AXP202_LDO3, AXP202_ON );
            #elif   defined( LILYGO_WATCH_2020_V3 )
                    TTGOClass *ttgo = TTGOClass::getWatch();
                    ttgo->power->setPowerOutPut( AXP202_LDO4, AXP202_ON );
            #endif
            delay( 50 );
        }
        else {
            if ( sound_init ) {
                if ( mp3->isRunning() ) mp3->stop();
                if ( wav->isRunning() ) wav->stop();
            }
            /**
             * ttgo->disableAudio() is not working
             */
            #if     defined( LILYGO_WATCH_2020_V1 )
                    TTGOClass *ttgo = TTGOClass::getWatch();
                    ttgo->power->setPowerOutPut( AXP202_LDO3, AXP202_OFF );
            #elif   defined( LILYGO_WATCH_2020_V3 )
                    TTGOClass *ttgo = TTGOClass::getWatch();
                    ttgo->power->setPowerOutPut( AXP202_LDO4, AXP202_OFF );
            #endif
        }
    #endif
#endif
}

void sound_play_spiffs_mp3( const char *filename ) {
    /**
     * check if sound available
     */
    if( !sound_get_available() ) {
        return;
    }
#ifdef NATIVE_64BIT

<<<<<<< HEAD
    if ( sound_config.enable && sound_init ) {
        if ( !sound_is_silenced() ) {
=======
#else
    #if defined( LILYGO_WATCH_2020_V1 ) || defined( LILYGO_WATCH_2020_V3 )
        if ( sound_config.enable && sound_init && !sound_is_silenced() ) {
>>>>>>> b71f3377
            sound_set_enabled( sound_config.enable );
            log_i("playing file %s from SPIFFS", filename);
            spliffs_file = new AudioFileSourceSPIFFS(filename);
            id3 = new AudioFileSourceID3(spliffs_file);
            mp3->begin(id3, out);
        } else {
<<<<<<< HEAD
            log_i("Cannot play mp3, sound is silenced");
        }
    } else {
        log_i("Cannot play mp3, sound is disabled");
    }
=======
            log_i("Cannot play mp3, sound is disabled");
        }
    #endif
#endif
>>>>>>> b71f3377
}

void sound_play_progmem_wav( const void *data, uint32_t len ) {
    /**
     * check if sound available
     */
    if( !sound_get_available() ) {
        return;
    }
#ifdef NATIVE_64BIT

<<<<<<< HEAD
    if ( sound_config.enable && sound_init ) {
        if ( !sound_is_silenced() ) {
=======
#else
    #if defined( LILYGO_WATCH_2020_V1 ) || defined( LILYGO_WATCH_2020_V3 )
        if ( sound_config.enable && sound_init && !sound_is_silenced() ) {
>>>>>>> b71f3377
            sound_set_enabled( sound_config.enable );
            log_i("playing audio (size %d) from PROGMEM ", len );
            progmem_file = new AudioFileSourcePROGMEM( data, len );
            wav->begin(progmem_file, out);
        } else {
<<<<<<< HEAD
            log_i("Cannot play mp3, sound is silenced");
        }
    } else {
        log_i("Cannot play wav, sound is disabled");
    }
=======
            log_i("Cannot play wav, sound is disabled");
        }
    #endif
#endif
>>>>>>> b71f3377
}

void sound_speak( const char *str ) {
    /**
     * check if sound available
     */
    if( !sound_get_available() ) {
        return;
    }
#ifdef NATIVE_64BIT

<<<<<<< HEAD
    if ( sound_config.enable && sound_init ) {
        if ( !sound_is_silenced() ) {
=======
#else
    #if defined( LILYGO_WATCH_2020_V1 ) || defined( LILYGO_WATCH_2020_V3 )
        if ( sound_config.enable && sound_init && !sound_is_silenced() ) {
>>>>>>> b71f3377
            sound_set_enabled( sound_config.enable );
            log_i("Speaking text", str);
            is_speaking = true;
            sam->Say(out, str);
            is_speaking = false;
<<<<<<< HEAD
        } else {
            log_i("Cannot play mp3, sound is silenced");
        }
    }
    else {
        log_i("Cannot speak, sound is disabled");
    }
=======
        }
        else {
            log_i("Cannot speak, sound is disabled");
        }
    #endif
#endif
>>>>>>> b71f3377
}

void sound_save_config( void ) {
    /**
     * check if sound available
     */
    if( !sound_get_available() ) {
        return;
    }

    sound_config.save();
}

void sound_read_config( void ) {
    /**
     * check if sound available
     */
    if( !sound_get_available() ) {
        return;
    }

    sound_config.load();
}

bool sound_get_enabled_config( void ) {
    /**
     * check if sound available
     */
    if( !sound_get_available() ) {
        return( false );
    }

    return sound_config.enable;
}

void sound_set_enabled_config( bool enable ) {
    /**
     * check if sound available
     */
    if( !sound_get_available() ) {
        return;
    }

    sound_config.enable = enable;
    if ( sound_config.enable) {
        sound_set_enabled( true );
    }
    else {
        sound_set_enabled( false );
    }
    sound_send_event_cb( SOUNDCTL_ENABLED, (void *)&sound_config.enable ); 
}

uint8_t sound_get_volume_config( void ) {
    /**
     * check if sound available
     */
    if( !sound_get_available() ) {
        return( 0 );
    }

    return( sound_config.volume );
}

void sound_set_volume_config( uint8_t volume ) {
    /**
     * check if sound available
     */
    if( !sound_get_available() ) {
        return;
    }

    sound_config.volume = volume;
<<<<<<< HEAD

    if ( sound_config.enable && sound_init ) {
        log_i("Setting sound volume to: %d", volume);
        // limiting max gain to 2.0, because most range is already very loud (max gain is 4.0)
        out->SetGain(2.0f * ( sound_config.volume / 100.0f ));
    }
=======
        
#ifdef NATIVE_64BIT

#else
    #if defined( LILYGO_WATCH_2020_V1 ) || defined( LILYGO_WATCH_2020_V3 )
        if ( sound_config.enable && sound_init ) {
            log_i("Setting sound volume to: %d", volume);
            // limiting max gain to 3.5 (max gain is 4.0)
            out->SetGain(3.5f * ( sound_config.volume / 100.0f ));
        }
    #endif
#endif
>>>>>>> b71f3377
    sound_send_event_cb( SOUNDCTL_VOLUME, (void *)&sound_config.volume ); 
}

bool sound_is_silenced( void ) {
    if ( !sound_config.silence_timeframe ) {
        log_i("no silence sound timeframe");
        return( false );
    }

    struct tm start;
    struct tm end;
    start.tm_hour = sound_config.silence_start_hour;
    start.tm_min = sound_config.silence_start_minute;
    end.tm_hour = sound_config.silence_end_hour;
    end.tm_min = sound_config.silence_end_minute;

    return timesync_is_between( start, end );
}<|MERGE_RESOLUTION|>--- conflicted
+++ resolved
@@ -277,32 +277,24 @@
     }
 #ifdef NATIVE_64BIT
 
-<<<<<<< HEAD
-    if ( sound_config.enable && sound_init ) {
-        if ( !sound_is_silenced() ) {
-=======
-#else
-    #if defined( LILYGO_WATCH_2020_V1 ) || defined( LILYGO_WATCH_2020_V3 )
-        if ( sound_config.enable && sound_init && !sound_is_silenced() ) {
->>>>>>> b71f3377
-            sound_set_enabled( sound_config.enable );
-            log_i("playing file %s from SPIFFS", filename);
-            spliffs_file = new AudioFileSourceSPIFFS(filename);
-            id3 = new AudioFileSourceID3(spliffs_file);
-            mp3->begin(id3, out);
+#else
+    #if defined( LILYGO_WATCH_2020_V1 ) || defined( LILYGO_WATCH_2020_V3 )
+        if ( sound_config.enable && sound_init ) {
+            if (!sound_is_silenced()) {
+                sound_set_enabled( sound_config.enable );
+                log_i("playing file %s from SPIFFS", filename);
+                spliffs_file = new AudioFileSourceSPIFFS(filename);
+                id3 = new AudioFileSourceID3(spliffs_file);
+                mp3->begin(id3, out);
+            }
+            else {
+                log_i("Cannot play mp3, sound is silenced");
+            }
         } else {
-<<<<<<< HEAD
-            log_i("Cannot play mp3, sound is silenced");
-        }
-    } else {
-        log_i("Cannot play mp3, sound is disabled");
-    }
-=======
             log_i("Cannot play mp3, sound is disabled");
         }
     #endif
 #endif
->>>>>>> b71f3377
 }
 
 void sound_play_progmem_wav( const void *data, uint32_t len ) {
@@ -314,31 +306,23 @@
     }
 #ifdef NATIVE_64BIT
 
-<<<<<<< HEAD
-    if ( sound_config.enable && sound_init ) {
-        if ( !sound_is_silenced() ) {
-=======
-#else
-    #if defined( LILYGO_WATCH_2020_V1 ) || defined( LILYGO_WATCH_2020_V3 )
-        if ( sound_config.enable && sound_init && !sound_is_silenced() ) {
->>>>>>> b71f3377
-            sound_set_enabled( sound_config.enable );
-            log_i("playing audio (size %d) from PROGMEM ", len );
-            progmem_file = new AudioFileSourcePROGMEM( data, len );
-            wav->begin(progmem_file, out);
+#else
+    #if defined( LILYGO_WATCH_2020_V1 ) || defined( LILYGO_WATCH_2020_V3 )
+        if ( sound_config.enable && sound_init ) {
+            if (!sound_is_silenced()) {
+                sound_set_enabled( sound_config.enable );
+                log_i("playing audio (size %d) from PROGMEM ", len );
+                progmem_file = new AudioFileSourcePROGMEM( data, len );
+                wav->begin(progmem_file, out);
+            }
+            else {
+                log_i("Cannot play mp3, sound is silenced");
+            }
         } else {
-<<<<<<< HEAD
-            log_i("Cannot play mp3, sound is silenced");
-        }
-    } else {
-        log_i("Cannot play wav, sound is disabled");
-    }
-=======
             log_i("Cannot play wav, sound is disabled");
         }
     #endif
 #endif
->>>>>>> b71f3377
 }
 
 void sound_speak( const char *str ) {
@@ -350,35 +334,25 @@
     }
 #ifdef NATIVE_64BIT
 
-<<<<<<< HEAD
-    if ( sound_config.enable && sound_init ) {
-        if ( !sound_is_silenced() ) {
-=======
-#else
-    #if defined( LILYGO_WATCH_2020_V1 ) || defined( LILYGO_WATCH_2020_V3 )
-        if ( sound_config.enable && sound_init && !sound_is_silenced() ) {
->>>>>>> b71f3377
-            sound_set_enabled( sound_config.enable );
-            log_i("Speaking text", str);
-            is_speaking = true;
-            sam->Say(out, str);
-            is_speaking = false;
-<<<<<<< HEAD
-        } else {
-            log_i("Cannot play mp3, sound is silenced");
-        }
-    }
-    else {
-        log_i("Cannot speak, sound is disabled");
-    }
-=======
+#else
+    #if defined( LILYGO_WATCH_2020_V1 ) || defined( LILYGO_WATCH_2020_V3 )
+        if ( sound_config.enable && sound_init ) {
+            if (!sound_is_silenced()) {
+                sound_set_enabled( sound_config.enable );
+                log_i("Speaking text", str);
+                is_speaking = true;
+                sam->Say(out, str);
+                is_speaking = false;
+            }
+            else {
+                log_i("Cannot play mp3, sound is silenced");
+            }
         }
         else {
             log_i("Cannot speak, sound is disabled");
         }
     #endif
 #endif
->>>>>>> b71f3377
 }
 
 void sound_save_config( void ) {
@@ -452,14 +426,6 @@
     }
 
     sound_config.volume = volume;
-<<<<<<< HEAD
-
-    if ( sound_config.enable && sound_init ) {
-        log_i("Setting sound volume to: %d", volume);
-        // limiting max gain to 2.0, because most range is already very loud (max gain is 4.0)
-        out->SetGain(2.0f * ( sound_config.volume / 100.0f ));
-    }
-=======
         
 #ifdef NATIVE_64BIT
 
@@ -467,12 +433,11 @@
     #if defined( LILYGO_WATCH_2020_V1 ) || defined( LILYGO_WATCH_2020_V3 )
         if ( sound_config.enable && sound_init ) {
             log_i("Setting sound volume to: %d", volume);
-            // limiting max gain to 3.5 (max gain is 4.0)
-            out->SetGain(3.5f * ( sound_config.volume / 100.0f ));
-        }
-    #endif
-#endif
->>>>>>> b71f3377
+            // limiting max gain to 2.0, because most range is already very loud (max gain is 4.0)
+            out->SetGain(2.0f * (sound_config.volume / 100.0f));
+        }
+    #endif
+#endif
     sound_send_event_cb( SOUNDCTL_VOLUME, (void *)&sound_config.volume ); 
 }
 
