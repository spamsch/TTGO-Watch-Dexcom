/****************************************************************************
 *   Tu May 22 21:23:51 2020
 *   Copyright  2020  Dirk Brosswick
 *   Email: dirk.brosswick@googlemail.com
 ****************************************************************************/
 
/*
 *  This program is free software; you can redistribute it and/or modify
 *  it under the terms of the GNU General Public License as published by
 *  the Free Software Foundation; either version 2 of the License, or
 *  (at your option) any later version.
 *
 *  This program is distributed in the hope that it will be useful,
 *  but WITHOUT ANY WARRANTY; without even the implied warranty of
 *  MERCHANTABILITY or FITNESS FOR A PARTICULAR PURPOSE.  See the
 *  GNU General Public License for more details.
 *
 *  You should have received a copy of the GNU General Public License
 *  along with this program; if not, write to the Free Software
 *  Foundation, Inc., 59 Temple Place - Suite 330, Boston, MA 02111-1307, USA.
 */
#include "config.h"
#include <TTGO.h>

#include "powermgm.h"
#include "wifictl.h"

#include "sound.h"
#include "timesync.h"
#include "callback.h"
#include "hardware/config/soundconfig.h"

/*
 * based on https://github.com/earlephilhower/ESP8266Audio
 */
#include <SPIFFS.h>
#include "AudioFileSourceSPIFFS.h"
#include "AudioFileSourcePROGMEM.h"
#include "AudioFileSourceID3.h"
#include "AudioGeneratorMP3.h"
#include "AudioGeneratorWAV.h"
#include <AudioGeneratorMIDI.h>
#include "AudioOutputI2S.h"
#include <ESP8266SAM.h>

AudioFileSourceSPIFFS *spliffs_file;
AudioOutputI2S *out;
AudioFileSourceID3 *id3;

AudioGeneratorMP3 *mp3;
AudioGeneratorWAV *wav;
ESP8266SAM *sam;
AudioFileSourcePROGMEM *progmem_file;

bool sound_init = false;
bool is_speaking = false;

sound_config_t sound_config;

callback_t *sound_callback = NULL;

bool sound_powermgm_event_cb( EventBits_t event, void *arg );
bool sound_powermgm_loop_cb( EventBits_t event, void *arg );
bool sound_send_event_cb( EventBits_t event, void*arg );
bool sound_is_silenced( void );

void sound_setup( void ) {
    if ( sound_init )
        return;

    /*
     * read config from SPIFFS
     */
    sound_config.load();
    /*
     * config sound driver and interface
     */
    #if defined( LILYGO_WATCH_2020_V1 ) || defined( LILYGO_WATCH_2020_V3 )
        /*
        * set sound chip voltage on V1
        */
        #if defined( LILYGO_WATCH_2020_V1 )
                TTGOClass *ttgo = TTGOClass::getWatch();
                ttgo->power->setLDO3Mode( AXP202_LDO3_MODE_DCIN );
                ttgo->power->setLDO3Voltage( 3300 );
        #endif
        /**
         * set sound driver
         */
        out = new AudioOutputI2S();
        out->SetPinout( TWATCH_DAC_IIS_BCK, TWATCH_DAC_IIS_WS, TWATCH_DAC_IIS_DOUT );
        sound_set_volume_config( sound_config.volume );
        mp3 = new AudioGeneratorMP3();
        wav = new AudioGeneratorWAV();
        sam = new ESP8266SAM;
        sam->SetVoice(sam->VOICE_SAM);
        /*
        * register all powermgm callback functions
        */
        powermgm_register_cb( POWERMGM_SILENCE_WAKEUP | POWERMGM_STANDBY | POWERMGM_WAKEUP, sound_powermgm_event_cb, "powermgm sound" );
        powermgm_register_loop_cb( POWERMGM_STANDBY | POWERMGM_SILENCE_WAKEUP | POWERMGM_WAKEUP, sound_powermgm_loop_cb, "powermgm sound loop" );
<<<<<<< HEAD
        /*
        * enable sound
        */
        #if defined( LILYGO_WATCH_2020_V1 )
                TTGOClass *ttgo = TTGOClass::getWatch();
                ttgo->power->setLDO3Mode( AXP202_LDO3_MODE_DCIN );
                ttgo->power->setLDO3Voltage( 3000 );
                ttgo->power->setPowerOutPut( AXP202_LDO3, AXP202_ON );
        #endif
=======
>>>>>>> b7d8efe7
        sound_set_enabled( sound_config.enable );

        sound_send_event_cb( SOUNDCTL_ENABLED, (void *)&sound_config.enable );
        sound_send_event_cb( SOUNDCTL_VOLUME, (void *)&sound_config.volume );

        sound_init = true;
    #elif defined( LILYGO_WATCH_2020_V2 )
        sound_set_enabled( false );
        sound_init = false;
    #endif

    
}

bool sound_get_available( void ) {
    #if defined( LILYGO_WATCH_2020_V1 ) || defined( LILYGO_WATCH_2020_V3 )
        return( true );
    #else
        return( false );
    #endif
}

bool sound_powermgm_event_cb( EventBits_t event, void *arg ) {
    /**
     * check if sound available
     */
    if( !sound_get_available() ) {
        return( true );
    }

    switch( event ) {
        case POWERMGM_STANDBY:          sound_set_enabled( false );
                                        log_i("go standby");
                                        break;
        case POWERMGM_WAKEUP:           sound_set_enabled( sound_config.enable );
                                        log_i("go wakeup");
                                        break;
        case POWERMGM_SILENCE_WAKEUP:   sound_set_enabled( sound_config.enable );
                                        log_i("go wakeup");
                                        break;
    }
    return( true );
}

bool sound_powermgm_loop_cb( EventBits_t event, void *arg ) {
    /**
     * check if sound available
     */
    if( !sound_get_available() ) {
        return( true );
    }

    if ( sound_config.enable && sound_init ) {
        // we call sound_set_enabled(false) to ensure the PMU stops all power
        if ( mp3->isRunning() && !mp3->loop() ) {
            log_i("stop playing mp3 sound");
            mp3->stop();
        }
        if ( wav->isRunning() && !wav->loop() ) {
            log_i("stop playing wav sound");
            wav->stop(); 
        }
    }
    return( true );
}

bool sound_register_cb( EventBits_t event, CALLBACK_FUNC callback_func, const char *id ) {
    /**
     * check if sound available
     */
    if( !sound_get_available() ) {
        return( true );
    }

    /*
     * check if an callback table exist, if not allocate a callback table
     */
    if ( sound_callback == NULL ) {
        sound_callback = callback_init( "sound" );
        if ( sound_callback == NULL ) {
            log_e("sound callback alloc failed");
            while(true);
        }
    }
    /*
     * register an callback entry and return them
     */
    return( callback_register( sound_callback, event, callback_func, id ) );
}

bool sound_send_event_cb( EventBits_t event, void *arg ) {
    /**
     * check if sound available
     */
    if( !sound_get_available() ) {
        return( true );
    }
    /*
     * call all callbacks with her event mask
     */
    return( callback_send( sound_callback, event, arg ) );
}

/**
 * @brief enable or disable the power output for AXP202_LDO3 or AXP202_LDO4
 * depending on the current value of: sound_config.enable
 */
void sound_set_enabled( bool enabled ) {
    /**
     * check if sound available
     */
    if( !sound_get_available() ) {
        return;
    }

    TTGOClass *ttgo = TTGOClass::getWatch();

    if ( enabled ) {
<<<<<<< HEAD
#if     defined(LILYGO_WATCH_2020_V1)
        ttgo->power->setLDO3Mode( AXP202_LDO3_MODE_DCIN );
        ttgo->power->setLDO3Voltage( 3000 );
        ttgo->power->setPowerOutPut( AXP202_LDO3, AXP202_ON );
#endif
        ttgo->enableAudio();
=======
        /**
         * ttgo->enableAudio() is not working
         */
        delay( 50 );
        #if     defined( LILYGO_WATCH_2020_V1 )
                ttgo->power->setPowerOutPut( AXP202_LDO3, AXP202_ON );
        #elif   defined( LILYGO_WATCH_2020_V3 )
                ttgo->power->setPowerOutPut( AXP202_LDO4, AXP202_ON );
        #endif
>>>>>>> b7d8efe7
    }
    else {
        if ( sound_init ) {
            if ( mp3->isRunning() ) mp3->stop();
            if ( wav->isRunning() ) wav->stop();
        }
<<<<<<< HEAD
#if     defined(LILYGO_WATCH_2020_V1)
        ttgo->power->setLDO3Mode( AXP202_LDO3_MODE_DCIN );
        ttgo->power->setPowerOutPut( AXP202_LDO3, AXP202_OFF );
#endif
        ttgo->disableAudio();
=======
        /**
         * ttgo->disableAudio() is not working
         */
        #if     defined( LILYGO_WATCH_2020_V1 )
                ttgo->power->setPowerOutPut( AXP202_LDO3, AXP202_OFF );
        #elif   defined( LILYGO_WATCH_2020_V3 )
                ttgo->power->setPowerOutPut( AXP202_LDO4, AXP202_OFF );
        #endif
>>>>>>> b7d8efe7
    }
}

void sound_play_spiffs_mp3( const char *filename ) {
    /**
     * check if sound available
     */
    if( !sound_get_available() ) {
        return;
    }

    if ( sound_config.enable && sound_init && !sound_is_silenced() ) {
        sound_set_enabled( sound_config.enable );
        log_i("playing file %s from SPIFFS", filename);
        spliffs_file = new AudioFileSourceSPIFFS(filename);
        id3 = new AudioFileSourceID3(spliffs_file);
        mp3->begin(id3, out);
    } else {
        log_i("Cannot play mp3, sound is disabled");
    }
}

void sound_play_progmem_wav( const void *data, uint32_t len ) {
    /**
     * check if sound available
     */
    if( !sound_get_available() ) {
        return;
    }

    if ( sound_config.enable && sound_init && !sound_is_silenced() ) {
        sound_set_enabled( sound_config.enable );
        log_i("playing audio (size %d) from PROGMEM ", len );
        progmem_file = new AudioFileSourcePROGMEM( data, len );
        wav->begin(progmem_file, out);
    } else {
        log_i("Cannot play wav, sound is disabled");
    }
}

void sound_speak( const char *str ) {
    /**
     * check if sound available
     */
    if( !sound_get_available() ) {
        return;
    }

    if ( sound_config.enable && sound_init && !sound_is_silenced() ) {
<<<<<<< HEAD
        log_i("Speaking text: %s", str);
=======
        sound_set_enabled( sound_config.enable );
        log_i("Speaking text", str);
>>>>>>> b7d8efe7
        is_speaking = true;
        sam->Say(out, str);
        is_speaking = false;
    }
    else {
        log_i("Cannot speak, sound is disabled");
    }
}

void sound_save_config( void ) {
    /**
     * check if sound available
     */
    if( !sound_get_available() ) {
        return;
    }

    sound_config.save();
}

void sound_read_config( void ) {
    /**
     * check if sound available
     */
    if( !sound_get_available() ) {
        return;
    }

    sound_config.load();
}

bool sound_get_enabled_config( void ) {
    /**
     * check if sound available
     */
    if( !sound_get_available() ) {
        return( false );
    }

    return sound_config.enable;
}

void sound_set_enabled_config( bool enable ) {
    /**
     * check if sound available
     */
    if( !sound_get_available() ) {
        return;
    }

    sound_config.enable = enable;
    if ( sound_config.enable) {
        sound_set_enabled( true );
    }
    else {
        sound_set_enabled( false );
    }
    sound_send_event_cb( SOUNDCTL_ENABLED, (void *)&sound_config.enable ); 
}

uint8_t sound_get_volume_config( void ) {
    /**
     * check if sound available
     */
    if( !sound_get_available() ) {
        return( 0 );
    }

    return( sound_config.volume );
}

void sound_set_volume_config( uint8_t volume ) {
    /**
     * check if sound available
     */
    if( !sound_get_available() ) {
        return;
    }

    sound_config.volume = volume;

    if ( sound_config.enable && sound_init ) {
        log_i("Setting sound volume to: %d", volume);
        // limiting max gain to 2.0, because most range is already very loud (max gain is 4.0)
        out->SetGain(2.0f * ( sound_config.volume / 100.0f ));
    }
    sound_send_event_cb( SOUNDCTL_VOLUME, (void *)&sound_config.volume ); 
}

bool sound_is_silenced( void ) {
    if ( !sound_config.silence_timeframe ) {
        log_i("no silence sound timeframe");
        return( false );
    }

    struct tm start;
    struct tm end;
    start.tm_hour = sound_config.silence_start_hour;
    start.tm_min = sound_config.silence_start_minute;
    end.tm_hour = sound_config.silence_end_hour;
    end.tm_min = sound_config.silence_end_minute;

    return timesync_is_between( start, end );
}<|MERGE_RESOLUTION|>--- conflicted
+++ resolved
@@ -99,18 +99,6 @@
         */
         powermgm_register_cb( POWERMGM_SILENCE_WAKEUP | POWERMGM_STANDBY | POWERMGM_WAKEUP, sound_powermgm_event_cb, "powermgm sound" );
         powermgm_register_loop_cb( POWERMGM_STANDBY | POWERMGM_SILENCE_WAKEUP | POWERMGM_WAKEUP, sound_powermgm_loop_cb, "powermgm sound loop" );
-<<<<<<< HEAD
-        /*
-        * enable sound
-        */
-        #if defined( LILYGO_WATCH_2020_V1 )
-                TTGOClass *ttgo = TTGOClass::getWatch();
-                ttgo->power->setLDO3Mode( AXP202_LDO3_MODE_DCIN );
-                ttgo->power->setLDO3Voltage( 3000 );
-                ttgo->power->setPowerOutPut( AXP202_LDO3, AXP202_ON );
-        #endif
-=======
->>>>>>> b7d8efe7
         sound_set_enabled( sound_config.enable );
 
         sound_send_event_cb( SOUNDCTL_ENABLED, (void *)&sound_config.enable );
@@ -229,14 +217,6 @@
     TTGOClass *ttgo = TTGOClass::getWatch();
 
     if ( enabled ) {
-<<<<<<< HEAD
-#if     defined(LILYGO_WATCH_2020_V1)
-        ttgo->power->setLDO3Mode( AXP202_LDO3_MODE_DCIN );
-        ttgo->power->setLDO3Voltage( 3000 );
-        ttgo->power->setPowerOutPut( AXP202_LDO3, AXP202_ON );
-#endif
-        ttgo->enableAudio();
-=======
         /**
          * ttgo->enableAudio() is not working
          */
@@ -246,20 +226,12 @@
         #elif   defined( LILYGO_WATCH_2020_V3 )
                 ttgo->power->setPowerOutPut( AXP202_LDO4, AXP202_ON );
         #endif
->>>>>>> b7d8efe7
     }
     else {
         if ( sound_init ) {
             if ( mp3->isRunning() ) mp3->stop();
             if ( wav->isRunning() ) wav->stop();
         }
-<<<<<<< HEAD
-#if     defined(LILYGO_WATCH_2020_V1)
-        ttgo->power->setLDO3Mode( AXP202_LDO3_MODE_DCIN );
-        ttgo->power->setPowerOutPut( AXP202_LDO3, AXP202_OFF );
-#endif
-        ttgo->disableAudio();
-=======
         /**
          * ttgo->disableAudio() is not working
          */
@@ -268,7 +240,6 @@
         #elif   defined( LILYGO_WATCH_2020_V3 )
                 ttgo->power->setPowerOutPut( AXP202_LDO4, AXP202_OFF );
         #endif
->>>>>>> b7d8efe7
     }
 }
 
@@ -318,12 +289,8 @@
     }
 
     if ( sound_config.enable && sound_init && !sound_is_silenced() ) {
-<<<<<<< HEAD
-        log_i("Speaking text: %s", str);
-=======
         sound_set_enabled( sound_config.enable );
         log_i("Speaking text", str);
->>>>>>> b7d8efe7
         is_speaking = true;
         sam->Say(out, str);
         is_speaking = false;
