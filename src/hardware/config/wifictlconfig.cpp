--- conflicted
+++ resolved
@@ -22,18 +22,6 @@
 
 #include "config.h"
 #include "wifictlconfig.h"
-<<<<<<< HEAD
-#ifdef ENABLE_WEBSERVER
-    #include "utils/webserver/webserver.h"
-#endif
-#ifdef ENABLE_FTPSERVER
-    #include "utils/ftpserver/ftpserver.h"
-#endif
-#ifdef ENABLE_MQTT
-    #include "utils/mqtt/mqtt.h"
-#endif
-=======
->>>>>>> b71f3377
 #include "utils/alloc.h"
 
 #ifdef NATIVE_64BIT
@@ -45,6 +33,9 @@
     #ifdef ENABLE_FTPSERVER
         #include "utils/ftpserver/ftpserver.h"
     #endif
+    #ifdef ENABLE_MQTT
+        #include "utils/mqtt/mqtt.h"
+    #endif
 #endif
 
 wifictl_config_t::wifictl_config_t() : BaseJsonConfig( WIFICTL_JSON_CONFIG_FILE ) {}
@@ -54,14 +45,8 @@
      * save config structure into json file
      */
     doc["autoon"] = autoon;
-<<<<<<< HEAD
-    doc["enable_on_standby"] = enable_on_standby;
-    doc["hostname"] = hostname;
-
-=======
 
 #ifndef NATIVE_64BIT
->>>>>>> b71f3377
     #ifdef ENABLE_WEBSERVER
         doc["webserver"] = webserver;
     #endif
@@ -70,7 +55,6 @@
         doc["ftpuser"] = ftpuser;
         doc["ftppass"] = ftppass;
     #endif
-<<<<<<< HEAD
     #ifdef ENABLE_MQTT
         doc["mqtt"] = mqtt;
         doc["mqttssl"] = mqttssl;
@@ -79,11 +63,10 @@
         doc["mqttuser"] = mqttuser;
         doc["mqttpass"] = mqttpass;
     #endif
-=======
-#endif
-
+#endif
+
+    doc["hostname"] = hostname;
     doc["enable_on_standby"] = enable_on_standby;
->>>>>>> b71f3377
     for ( int i = 0 ; i < NETWORKLIST_ENTRYS ; i++ ) {
         doc["networklist"][ i ]["ssid"] = networklist[ i ].ssid;
         doc["networklist"][ i ]["psk"] = networklist[ i ].password;
@@ -139,22 +122,22 @@
             strlcpy( ftppass, FTPSERVER_PASSWORD, sizeof( ftppass ) );
         }
     #endif
-#endif
 
     #ifdef ENABLE_MQTT
         mqtt = doc["mqtt"] | false;
         mqttssl = doc["mqttssl"] | false;
-        if ( doc["mqttserver"] ) {
-            strlcpy( mqttserver, doc["mqttserver"], sizeof( mqttserver ) );
+        if (doc["mqttserver"]) {
+            strlcpy(mqttserver, doc["mqttserver"], sizeof(mqttserver));
         }
         mqttport = doc["mqttport"] | 1883;
-        if ( doc["mqttuser"] ) {
-            strlcpy( mqttuser, doc["mqttuser"], sizeof( mqttuser ) );
-        }
-        if ( doc["mqttpass"] ) {
-            strlcpy( mqttpass, doc["mqttpass"], sizeof( mqttpass ) );
-        }
-    #endif
+        if (doc["mqttuser"]) {
+            strlcpy(mqttuser, doc["mqttuser"], sizeof(mqttuser));
+        }
+        if (doc["mqttpass"]) {
+            strlcpy(mqttpass, doc["mqttpass"], sizeof(mqttpass));
+        }
+    #endif
+#endif
 
     for ( int i = 0 ; i < NETWORKLIST_ENTRYS ; i++ ) {
         if ( doc["networklist"][ i ]["ssid"] && doc["networklist"][ i ]["psk"] ) {
@@ -202,7 +185,6 @@
         strlcpy( ftpuser, FTPSERVER_USER, sizeof( ftpuser ) );
         strlcpy( ftppass, FTPSERVER_PASSWORD, sizeof( ftppass ) );
     #endif
-#endif
 
     #ifdef ENABLE_MQTT
         mqtt = false;
@@ -212,6 +194,7 @@
         strlcpy( mqttuser, "", sizeof( mqttuser ) );
         strlcpy( mqttpass, "", sizeof( mqttpass ) );
     #endif
+#endif
 
     return( true );
 }