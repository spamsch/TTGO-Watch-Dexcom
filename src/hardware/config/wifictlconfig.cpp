/****************************************************************************
 *   Tu May 22 21:23:51 2020
 *   Copyright  2020  Dirk Brosswick
 *   Email: dirk.brosswick@googlemail.com
 ****************************************************************************/
 
/*
 *  This program is free software; you can redistribute it and/or modify
 *  it under the terms of the GNU General Public License as published by
 *  the Free Software Foundation; either version 2 of the License, or
 *  (at your option) any later version.
 *
 *  This program is distributed in the hope that it will be useful,
 *  but WITHOUT ANY WARRANTY; without even the implied warranty of
 *  MERCHANTABILITY or FITNESS FOR A PARTICULAR PURPOSE.  See the
 *  GNU General Public License for more details.
 *
 *  You should have received a copy of the GNU General Public License
 *  along with this program; if not, write to the Free Software
 *  Foundation, Inc., 59 Temple Place - Suite 330, Boston, MA 02111-1307, USA.
 */

#include "config.h"
#include "wifictlconfig.h"
#include "utils/alloc.h"
#include "utils/webserver/webserver.h"
#include "utils/ftpserver/ftpserver.h"
#include "utils/mqtt/mqtt.h"

#ifdef NATIVE_64BIT
    #include "utils/logging.h"
#endif

wifictl_config_t::wifictl_config_t() : BaseJsonConfig( WIFICTL_JSON_CONFIG_FILE ) {}

bool wifictl_config_t::onSave(JsonDocument& doc) {
    /*
     * save config structure into json file
     */
    doc["autoon"] = autoon;
    doc["hostname"] = hostname;
    doc["webserver"] = webserver;
    doc["ftpserver"] = ftpserver;
    doc["ftpuser"] = ftpuser;
    doc["ftppass"] = ftppass;
    doc["mqtt"] = mqtt;
    doc["mqttssl"] = mqttssl;
    doc["mqttserver"] = mqttserver;
    doc["mqttport"] = mqttport;
    doc["mqttuser"] = mqttuser;
    doc["mqttpass"] = mqttpass;

    doc["hostname"] = hostname;
    doc["enable_on_standby"] = enable_on_standby;
    for ( int i = 0 ; i < NETWORKLIST_ENTRYS ; i++ ) {
        doc["networklist"][ i ]["ssid"] = networklist[ i ].ssid;
        doc["networklist"][ i ]["psk"] = networklist[ i ].password;
    }

    return true;
}

bool wifictl_config_t::onLoad(JsonDocument& doc) {
    /*
     * allocate networklist if needed
     */
    if ( networklist == NULL ) {
        networklist = ( wifictl_networklist* )CALLOC( sizeof( wifictl_networklist ) * NETWORKLIST_ENTRYS, 1 );
        if( !networklist ) {
            log_e("wifictl_networklist calloc faild");
            while(true);
        }
    }
    if ( networklist_tried == NULL ) {
        networklist_tried = ( wifictl_networklist* )CALLOC( sizeof( wifictl_networklist ) * NETWORKLIST_ENTRYS, 1 );
        if( !networklist_tried ) {
            log_e("wifictl_networklist_tried calloc faild");
            while(true);
        }
    }
    /*
     * clean networklist
     */
    for ( int entry = 0 ; entry < NETWORKLIST_ENTRYS ; entry++ ) {
      networklist[ entry ].ssid[ 0 ] = '\0';
      networklist[ entry ].password[ 0 ] = '\0';
    }
    /*
     * read values from json
     */
    autoon = doc["autoon"] | true;
    enable_on_standby = doc["enable_on_standby"] | false;
    if ( doc["hostname"] ) {
<<<<<<< HEAD
        strlcpy( hostname, doc["hostname"], sizeof( hostname ) );
=======
        strncpy( hostname, doc["hostname"], sizeof( hostname ) );
>>>>>>> efc4a837
    }

    webserver = doc["webserver"] | false;
    ftpserver = doc["ftpserver"] | false;
    if ( doc["ftpuser"] ) {
        strncpy( ftpuser, doc["ftpuser"], sizeof( ftpuser ) );
    }
    else {
        strncpy( ftpuser, FTPSERVER_USER, sizeof( ftpuser ) );
    }
    if ( doc["ftppass"] ) {
        strncpy( ftppass, doc["ftppass"], sizeof( ftppass ) );
    }
    else {
        strncpy( ftppass, FTPSERVER_PASSWORD, sizeof( ftppass ) );
    }

    mqtt = doc["mqtt"] | false;
    mqttssl = doc["mqttssl"] | false;
    if (doc["mqttserver"]) {
        strlcpy(mqttserver, doc["mqttserver"], sizeof(mqttserver));
    }
    mqttport = doc["mqttport"] | 1883;
    if (doc["mqttuser"]) {
        strlcpy(mqttuser, doc["mqttuser"], sizeof(mqttuser));
    }
    if (doc["mqttpass"]) {
        strlcpy(mqttpass, doc["mqttpass"], sizeof(mqttpass));
    }

    for ( int i = 0 ; i < NETWORKLIST_ENTRYS ; i++ ) {
        if ( doc["networklist"][ i ]["ssid"] && doc["networklist"][ i ]["psk"] ) {
            strncpy( networklist[ i ].ssid    , doc["networklist"][ i ]["ssid"], sizeof( networklist[ i ].ssid ) );
            strncpy( networklist[ i ].password, doc["networklist"][ i ]["psk"], sizeof( networklist[ i ].password ) );
        }
    }

    return true;
}

bool wifictl_config_t::onDefault( void ) {
    /*
     * allocate networklist if needed
     */
    if ( networklist == NULL ) {
        networklist = ( wifictl_networklist* )CALLOC( sizeof( wifictl_networklist ) * NETWORKLIST_ENTRYS, 1 );
        if( !networklist ) {
            log_e("wifictl_networklist calloc faild");
            while(true);
        }
    }
    /*
     * clean networklist
     */
    for ( int entry = 0 ; entry < NETWORKLIST_ENTRYS ; entry++ ) {
      networklist[ entry ].ssid[ 0 ] = '\0';
      networklist[ entry ].password[ 0 ] = '\0';
    }

    /*
     * read values from json
     */
    autoon = true;
    enable_on_standby = false;
    strlcpy( hostname, "", sizeof( hostname ) );

    webserver = false;
    ftpserver = false;
    strncpy( ftpuser, FTPSERVER_USER, sizeof( ftpuser ) );
    strncpy( ftppass, FTPSERVER_PASSWORD, sizeof( ftppass ) );

    mqtt = false;
    mqttssl = false;
    strlcpy(mqttserver, "", sizeof(mqttserver));
    mqttport = 1883;
    strlcpy(mqttuser, "", sizeof(mqttuser));
    strlcpy(mqttpass, "", sizeof(mqttpass));

    return( true );
}<|MERGE_RESOLUTION|>--- conflicted
+++ resolved
@@ -91,11 +91,7 @@
     autoon = doc["autoon"] | true;
     enable_on_standby = doc["enable_on_standby"] | false;
     if ( doc["hostname"] ) {
-<<<<<<< HEAD
-        strlcpy( hostname, doc["hostname"], sizeof( hostname ) );
-=======
         strncpy( hostname, doc["hostname"], sizeof( hostname ) );
->>>>>>> efc4a837
     }
 
     webserver = doc["webserver"] | false;
