/****************************************************************************
 *   Tu May 22 21:23:51 2020
 *   Copyright  2020  Dirk Brosswick
 *   Email: dirk.brosswick@googlemail.com
 ****************************************************************************/
 
/*
 *  This program is free software; you can redistribute it and/or modify
 *  it under the terms of the GNU General Public License as published by
 *  the Free Software Foundation; either version 2 of the License, or
 *  (at your option) any later version.
 *
 *  This program is distributed in the hope that it will be useful,
 *  but WITHOUT ANY WARRANTY; without even the implied warranty of
 *  MERCHANTABILITY or FITNESS FOR A PARTICULAR PURPOSE.  See the
 *  GNU General Public License for more details.
 *
 *  You should have received a copy of the GNU General Public License
 *  along with this program; if not, write to the Free Software
 *  Foundation, Inc., 59 Temple Place - Suite 330, Boston, MA 02111-1307, USA.
 */

#ifndef _WIFICTLCONFIG_H
    #define _WIFICTLCONFIG_H

    #include "config.h"
    #include "utils/basejsonconfig.h"
<<<<<<< HEAD
#ifndef NATIVE_64BIT
    #ifdef ENABLE_WEBSERVER
        #include "utils/webserver/webserver.h"
    #endif
    #ifdef ENABLE_FTPSERVER
        #include "utils/ftpserver/ftpserver.h"
    #endif
    #ifdef ENABLE_MQTT
        #include "utils/mqtt/mqtt.h"
    #endif
#endif

=======
    #include "utils/webserver/webserver.h"
    #include "utils/ftpserver/ftpserver.h"
>>>>>>> 84de3864
    #define NETWORKLIST_ENTRYS          20
    #define WIFICTL_JSON_CONFIG_FILE    "/wificfg.json"

    /**
     * @brief network list structure
     */
    typedef struct {
        char ssid[64]="";
        char password[64]="";
    } wifictl_networklist;

    /**
     * @brief wifictl config structure
     */
    class wifictl_config_t : public BaseJsonConfig {
        public:
        wifictl_config_t();
        bool autoon = true;                                     /** @brief enable on auto on/off an wakeup and standby */
        bool enable_on_standby = false;                         /** @brief enable on standby */
<<<<<<< HEAD
        char hostname[32] = "T-Watch";

#ifndef NATIVE_64BIT
        #ifdef ENABLE_WEBSERVER
            bool webserver = false;                             /** @brief enable on webserver */
        #endif
        #ifdef ENABLE_FTPSERVER
            bool ftpserver = false;                             /** @brief enable on ftpserver */
            char ftpuser[32] = FTPSERVER_USER;                  /** @brief ftpserver username*/
            char ftppass[32] = FTPSERVER_PASSWORD;              /** @brief ftpserver password*/
        #endif
        #ifdef ENABLE_MQTT
            bool mqtt = false;                                  /** @brief enable on mqtt */
            bool mqttssl = false;                               /** @brief mqtt ssl */
            char mqttserver[64] = "";                           /** @brief mqtt server*/
            int32_t mqttport = 1883;                            /** @brief mqtt port*/
            char mqttuser[32] = "";                             /** @brief mqtt username*/
            char mqttpass[32] = "";                             /** @brief mqtt password*/
        #endif
#endif
=======
        bool webserver = false;                             /** @brief enable on webserver */
        bool ftpserver = false;                             /** @brief enable on ftpserver */
        char ftpuser[32] = FTPSERVER_USER;                  /** @brief ftpserver username*/
        char ftppass[32] = FTPSERVER_PASSWORD;              /** @brief ftpserver password*/
>>>>>>> 84de3864
        wifictl_networklist* networklist = NULL;                /** @brief network list config pointer */

        protected:
        ////////////// Available for overloading: //////////////
        virtual bool onLoad(JsonDocument& document);
        virtual bool onSave(JsonDocument& document);
        virtual bool onDefault( void );
        virtual size_t getJsonBufferSize() { return 2000; }
    };

#endif // _WIFICTLCONFIG_H<|MERGE_RESOLUTION|>--- conflicted
+++ resolved
@@ -25,23 +25,9 @@
 
     #include "config.h"
     #include "utils/basejsonconfig.h"
-<<<<<<< HEAD
-#ifndef NATIVE_64BIT
-    #ifdef ENABLE_WEBSERVER
-        #include "utils/webserver/webserver.h"
-    #endif
-    #ifdef ENABLE_FTPSERVER
-        #include "utils/ftpserver/ftpserver.h"
-    #endif
-    #ifdef ENABLE_MQTT
-        #include "utils/mqtt/mqtt.h"
-    #endif
-#endif
-
-=======
     #include "utils/webserver/webserver.h"
     #include "utils/ftpserver/ftpserver.h"
->>>>>>> 84de3864
+    #include "utils/mqtt/mqtt.h"
     #define NETWORKLIST_ENTRYS          20
     #define WIFICTL_JSON_CONFIG_FILE    "/wificfg.json"
 
@@ -61,33 +47,17 @@
         wifictl_config_t();
         bool autoon = true;                                     /** @brief enable on auto on/off an wakeup and standby */
         bool enable_on_standby = false;                         /** @brief enable on standby */
-<<<<<<< HEAD
         char hostname[32] = "T-Watch";
-
-#ifndef NATIVE_64BIT
-        #ifdef ENABLE_WEBSERVER
-            bool webserver = false;                             /** @brief enable on webserver */
-        #endif
-        #ifdef ENABLE_FTPSERVER
-            bool ftpserver = false;                             /** @brief enable on ftpserver */
-            char ftpuser[32] = FTPSERVER_USER;                  /** @brief ftpserver username*/
-            char ftppass[32] = FTPSERVER_PASSWORD;              /** @brief ftpserver password*/
-        #endif
-        #ifdef ENABLE_MQTT
-            bool mqtt = false;                                  /** @brief enable on mqtt */
-            bool mqttssl = false;                               /** @brief mqtt ssl */
-            char mqttserver[64] = "";                           /** @brief mqtt server*/
-            int32_t mqttport = 1883;                            /** @brief mqtt port*/
-            char mqttuser[32] = "";                             /** @brief mqtt username*/
-            char mqttpass[32] = "";                             /** @brief mqtt password*/
-        #endif
-#endif
-=======
         bool webserver = false;                             /** @brief enable on webserver */
         bool ftpserver = false;                             /** @brief enable on ftpserver */
         char ftpuser[32] = FTPSERVER_USER;                  /** @brief ftpserver username*/
         char ftppass[32] = FTPSERVER_PASSWORD;              /** @brief ftpserver password*/
->>>>>>> 84de3864
+        bool mqtt = false;                                  /** @brief enable on mqtt */
+        bool mqttssl = false;                               /** @brief mqtt ssl */
+        char mqttserver[64] = "";                           /** @brief mqtt server*/
+        int32_t mqttport = 1883;                            /** @brief mqtt port*/
+        char mqttuser[32] = "";                             /** @brief mqtt username*/
+        char mqttpass[32] = "";                             /** @brief mqtt password*/
         wifictl_networklist* networklist = NULL;                /** @brief network list config pointer */
 
         protected:
