/****************************************************************************
 *   Tu May 22 21:23:51 2020
 *   Copyright  2020  Dirk Brosswick
 *   Email: dirk.brosswick@googlemail.com
 ****************************************************************************/
 
/*
 *  This program is free software; you can redistribute it and/or modify
 *  it under the terms of the GNU General Public License as published by
 *  the Free Software Foundation; either version 2 of the License, or
 *  (at your option) any later version.
 *
 *  This program is distributed in the hope that it will be useful,
 *  but WITHOUT ANY WARRANTY; without even the implied warranty of
 *  MERCHANTABILITY or FITNESS FOR A PARTICULAR PURPOSE.  See the
 *  GNU General Public License for more details.
 *
 *  You should have received a copy of the GNU General Public License
 *  along with this program; if not, write to the Free Software
 *  Foundation, Inc., 59 Temple Place - Suite 330, Boston, MA 02111-1307, USA.
 */

#ifndef _WIFICTLCONFIG_H
    #define _WIFICTLCONFIG_H

    #include "config.h"
    #include "utils/basejsonconfig.h"
#ifndef NATIVE_64BIT
    #ifdef ENABLE_WEBSERVER
        #include "utils/webserver/webserver.h"
    #endif
    #ifdef ENABLE_FTPSERVER
        #include "utils/ftpserver/ftpserver.h"
    #endif
<<<<<<< HEAD
    #ifdef ENABLE_MQTT
        #include "utils/mqtt/mqtt.h"
    #endif

=======
#endif
>>>>>>> b71f3377
    #define NETWORKLIST_ENTRYS          20
    #define WIFICTL_JSON_CONFIG_FILE    "/wificfg.json"

    /**
     * @brief network list structure
     */
    typedef struct {
        char ssid[64]="";
        char password[64]="";
    } wifictl_networklist;

    /**
     * @brief wifictl config structure
     */
    class wifictl_config_t : public BaseJsonConfig {
        public:
        wifictl_config_t();
        bool autoon = true;                                     /** @brief enable on auto on/off an wakeup and standby */
        bool enable_on_standby = false;                         /** @brief enable on standby */
<<<<<<< HEAD
        char hostname[32]="T-Watch";
=======

#ifndef NATIVE_64BIT
>>>>>>> b71f3377
        #ifdef ENABLE_WEBSERVER
            bool webserver = false;                             /** @brief enable on webserver */
        #endif
        #ifdef ENABLE_FTPSERVER
            bool ftpserver = false;                             /** @brief enable on ftpserver */
            char ftpuser[32] = FTPSERVER_USER;                  /** @brief ftpserver username*/
            char ftppass[32] = FTPSERVER_PASSWORD;              /** @brief ftpserver password*/
        #endif
<<<<<<< HEAD
        #ifdef ENABLE_MQTT
            bool mqtt = false;                                  /** @brief enable on mqtt */
            bool mqttssl = false;                               /** @brief mqtt ssl */
            char mqttserver[64] = "";                           /** @brief mqtt server*/
            int32_t mqttport = 1883;                            /** @brief mqtt port*/
            char mqttuser[32] = "";                             /** @brief mqtt username*/
            char mqttpass[32] = "";                             /** @brief mqtt password*/
        #endif
=======
#endif
>>>>>>> b71f3377
        wifictl_networklist* networklist = NULL;                /** @brief network list config pointer */

        protected:
        ////////////// Available for overloading: //////////////
        virtual bool onLoad(JsonDocument& document);
        virtual bool onSave(JsonDocument& document);
        virtual bool onDefault( void );
        virtual size_t getJsonBufferSize() { return 2000; }
    };

#endif // _WIFICTLCONFIG_H<|MERGE_RESOLUTION|>--- conflicted
+++ resolved
@@ -32,14 +32,11 @@
     #ifdef ENABLE_FTPSERVER
         #include "utils/ftpserver/ftpserver.h"
     #endif
-<<<<<<< HEAD
     #ifdef ENABLE_MQTT
         #include "utils/mqtt/mqtt.h"
     #endif
+#endif
 
-=======
-#endif
->>>>>>> b71f3377
     #define NETWORKLIST_ENTRYS          20
     #define WIFICTL_JSON_CONFIG_FILE    "/wificfg.json"
 
@@ -59,12 +56,9 @@
         wifictl_config_t();
         bool autoon = true;                                     /** @brief enable on auto on/off an wakeup and standby */
         bool enable_on_standby = false;                         /** @brief enable on standby */
-<<<<<<< HEAD
-        char hostname[32]="T-Watch";
-=======
+        char hostname[32] = "T-Watch";
 
 #ifndef NATIVE_64BIT
->>>>>>> b71f3377
         #ifdef ENABLE_WEBSERVER
             bool webserver = false;                             /** @brief enable on webserver */
         #endif
@@ -73,7 +67,6 @@
             char ftpuser[32] = FTPSERVER_USER;                  /** @brief ftpserver username*/
             char ftppass[32] = FTPSERVER_PASSWORD;              /** @brief ftpserver password*/
         #endif
-<<<<<<< HEAD
         #ifdef ENABLE_MQTT
             bool mqtt = false;                                  /** @brief enable on mqtt */
             bool mqttssl = false;                               /** @brief mqtt ssl */
@@ -82,9 +75,7 @@
             char mqttuser[32] = "";                             /** @brief mqtt username*/
             char mqttpass[32] = "";                             /** @brief mqtt password*/
         #endif
-=======
 #endif
->>>>>>> b71f3377
         wifictl_networklist* networklist = NULL;                /** @brief network list config pointer */
 
         protected:
