#include "lvgl.h"
#include "gui/gui.h"

#include "hardware/hardware.h"
#include "hardware/powermgm.h"

#include "app/calc/calc_app.h"
#include "app/FindPhone/FindPhone.h"
//#include "app/example_app/example_app.h"
#include "app/gps_status/gps_status.h"
#include "app/kodi_remote/kodi_remote_app.h"
#include "app/osmand/osmand_app.h"
//#include "app/powermeter/powermeter_app.h"
#include "app/osmmap/osmmap_app.h"
<<<<<<< HEAD
//#include "app/sailing/sailing.h"
=======
#include "app/mail/mail_app.h"
#include "app/sailing/sailing.h"
>>>>>>> 79ad5a20
#include "app/stopwatch/stopwatch_app.h"
#include "app/wifimon/wifimon_app.h"
#include "app/calendar/calendar.h"
#include "app/weather/weather.h"
#include "app/activity/activity.h"
//#include "app/fx_rates/fx_rates.h"
#include "app/IRController/IRController.h"
#include "app/alarm_clock/alarm_clock.h"
#include "app/mqtt_player/mqtt_player_app.h"
#include "app/mqtt_control/mqtt_control_app.h"
#include "app/tiltmouse/tiltmouse_app.h"
#include "app/weather_station/weather_station_app.h"
#include "app/NetTools/NetTools.h"
#include "app/ping/ping_app.h"
#include "app/wireless/wireless_app.h"
#include "app/games/ttt/ttt_game.h"
#include "app/games/pong/pong_game.h"

#if defined( NATIVE_64BIT )
    /**
     * for non arduino
     */                 
    void setup( void );
    void loop( void );

    int main( void ) {
        setup();
        while( 1 ) { loop(); };
        return( 0 );
    }
#endif // NATIVE_64BIT

void setup() {
    /**
     * hardware setup
     */
    hardware_setup();
    /**
     * gui setup
     */
    gui_setup();
    /**
     * apps here
     */
    osmmap_app_setup();
    weather_app_setup();
    stopwatch_app_setup();
    alarm_clock_setup();
    activity_app_setup();
    calendar_app_setup();
<<<<<<< HEAD
    calc_app_setup();
    //sailing_setup();
    weather_station_app_setup();
    osmand_app_setup();
=======
    mail_app_setup();
>>>>>>> 79ad5a20
    gps_status_setup();
    tiltmouse_app_setup();
    IRController_setup();
    //fxrates_app_setup();
    //powermeter_app_setup();
    FindPhone_setup();
    kodi_remote_app_setup();
<<<<<<< HEAD
    mqtt_player_app_setup();
    mqtt_control_app_setup();
    NetTools_setup();
    ping_app_setup();
    wireless_app_setup();
    wifimon_app_setup();
    tic_tac_toe_game_setup();
    pong_game_setup();
    watchface_expr_setup();
=======
>>>>>>> 79ad5a20
    /**
     * post hardware setup
     */
    hardware_post_setup();
}

void loop(){
    powermgm_loop();
}<|MERGE_RESOLUTION|>--- conflicted
+++ resolved
@@ -12,12 +12,8 @@
 #include "app/osmand/osmand_app.h"
 //#include "app/powermeter/powermeter_app.h"
 #include "app/osmmap/osmmap_app.h"
-<<<<<<< HEAD
+#include "app/mail/mail_app.h"
 //#include "app/sailing/sailing.h"
-=======
-#include "app/mail/mail_app.h"
-#include "app/sailing/sailing.h"
->>>>>>> 79ad5a20
 #include "app/stopwatch/stopwatch_app.h"
 #include "app/wifimon/wifimon_app.h"
 #include "app/calendar/calendar.h"
@@ -68,14 +64,10 @@
     alarm_clock_setup();
     activity_app_setup();
     calendar_app_setup();
-<<<<<<< HEAD
     calc_app_setup();
     //sailing_setup();
     weather_station_app_setup();
     osmand_app_setup();
-=======
-    mail_app_setup();
->>>>>>> 79ad5a20
     gps_status_setup();
     tiltmouse_app_setup();
     IRController_setup();
@@ -83,7 +75,6 @@
     //powermeter_app_setup();
     FindPhone_setup();
     kodi_remote_app_setup();
-<<<<<<< HEAD
     mqtt_player_app_setup();
     mqtt_control_app_setup();
     NetTools_setup();
@@ -92,9 +83,7 @@
     wifimon_app_setup();
     tic_tac_toe_game_setup();
     pong_game_setup();
-    watchface_expr_setup();
-=======
->>>>>>> 79ad5a20
+    mail_app_setup();
     /**
      * post hardware setup
      */
