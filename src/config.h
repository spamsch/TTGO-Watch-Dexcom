/****************************************************************************
              config.h

    Tu May 22 21:23:51 2020
    Copyright  2020  Dirk Brosswick
 *  Email: dirk.brosswick@googlemail.com
 ****************************************************************************/
 
/*
 *  This program is free software; you can redistribute it and/or modify
 *  it under the terms of the GNU General Public License as published by
 *  the Free Software Foundation; either version 2 of the License, or
 *  (at your option) any later version.
 *
 *  This program is distributed in the hope that it will be useful,
 *  but WITHOUT ANY WARRANTY; without even the implied warranty of
 *  MERCHANTABILITY or FITNESS FOR A PARTICULAR PURPOSE.  See the
 *  GNU General Public License for more details.
 *
 *  You should have received a copy of the GNU General Public License
 *  along with this program; if not, write to the Free Software
 *  Foundation, Inc., 59 Temple Place - Suite 330, Boston, MA 02111-1307, USA.
 */
#ifndef _CONFIG_H 

    #define LILYGO_WATCH_2020_V1             //To use T-Watch2020, please uncomment this line
    #define LILYGO_WATCH_LVGL                //To use LVGL, you need to enable the macro LVGL
    #define TWATCH_USE_PSRAM_ALLOC_LVGL

    /*
    * Built-in applications
    */
    #define ENABLE_WEBSERVER  // To disable built-in webserver, comment this line
    #define ENABLE_FTPSERVER  // To disable built-in ftpserver, comment this line

    /*
    * Enable non-latin languages support:
    */
    #define USE_EXTENDED_CHARSET CHARSET_CYRILLIC

    /*
    * firmeware version string
    */
<<<<<<< HEAD
    #define __FIRMWARE__            "2020123002"
=======
    #define __FIRMWARE__            "2020123101"
>>>>>>> 34aacb93

    #ifdef __cplusplus // Allows to include config.h from C code
        #include <LilyGoWatch.h>
        #define _CONFIG_H 
    #endif

#endif // _CONFIG_H<|MERGE_RESOLUTION|>--- conflicted
+++ resolved
@@ -41,11 +41,7 @@
     /*
     * firmeware version string
     */
-<<<<<<< HEAD
-    #define __FIRMWARE__            "2020123002"
-=======
     #define __FIRMWARE__            "2020123101"
->>>>>>> 34aacb93
 
     #ifdef __cplusplus // Allows to include config.h from C code
         #include <LilyGoWatch.h>
