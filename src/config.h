/****************************************************************************
              config.h

    Tu May 22 21:23:51 2020
    Copyright  2020  Dirk Brosswick
 *  Email: dirk.brosswick@googlemail.com
 ****************************************************************************/
 
/*
 *  This program is free software; you can redistribute it and/or modify
 *  it under the terms of the GNU General Public License as published by
 *  the Free Software Foundation; either version 2 of the License, or
 *  (at your option) any later version.
 *
 *  This program is distributed in the hope that it will be useful,
 *  but WITHOUT ANY WARRANTY; without even the implied warranty of
 *  MERCHANTABILITY or FITNESS FOR A PARTICULAR PURPOSE.  See the
 *  GNU General Public License for more details.
 *
 *  You should have received a copy of the GNU General Public License
 *  along with this program; if not, write to the Free Software
 *  Foundation, Inc., 59 Temple Place - Suite 330, Boston, MA 02111-1307, USA.
 */
#ifndef _CONFIG_H 

    #define LILYGO_WATCH_2020_V1             //To use T-Watch2020, please uncomment this line
    #define LILYGO_WATCH_LVGL                //To use LVGL, you need to enable the macro LVGL
    #define TWATCH_USE_PSRAM_ALLOC_LVGL

    /*
    * Built-in applications
    */
    #define ENABLE_WEBSERVER  // To disable built-in webserver, comment this line
    #define ENABLE_FTPSERVER  // To disable built-in ftpserver, comment this line

    /*
    * Enable non-latin languages support:
    */
    #define USE_EXTENDED_CHARSET CHARSET_CYRILLIC

    /*
    * firmeware version string
    */
<<<<<<< HEAD
    #define __FIRMWARE__            "2021011402"
=======
    #define __FIRMWARE__            "2021011701"
>>>>>>> 326585f8

    #ifdef __cplusplus // Allows to include config.h from C code
        #include <LilyGoWatch.h>
        #define _CONFIG_H 
    #endif

#endif // _CONFIG_H<|MERGE_RESOLUTION|>--- conflicted
+++ resolved
@@ -41,11 +41,7 @@
     /*
     * firmeware version string
     */
-<<<<<<< HEAD
-    #define __FIRMWARE__            "2021011402"
-=======
     #define __FIRMWARE__            "2021011701"
->>>>>>> 326585f8
 
     #ifdef __cplusplus // Allows to include config.h from C code
         #include <LilyGoWatch.h>
