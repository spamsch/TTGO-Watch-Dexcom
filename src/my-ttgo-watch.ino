/****************************************************************************
              my-ttgo-watch.ino

    Tu May 22 21:23:51 2020
    Copyright  2020  Dirk Brosswick
 *  Email: dirk.brosswick@googlemail.com
 ****************************************************************************/
/*
 *  This program is free software; you can redistribute it and/or modify
 *  it under the terms of the GNU General Public License as published by
 *  the Free Software Foundation; either version 2 of the License, or
 *  (at your option) any later version.
 *
 *  This program is distributed in the hope that it will be useful,
 *  but WITHOUT ANY WARRANTY; without even the implied warranty of
 *  MERCHANTABILITY or FITNESS FOR A PARTICULAR PURPOSE.  See the
 *  GNU General Public License for more details.
 *
 *  You should have received a copy of the GNU General Public License
 *  along with this program; if not, write to the Free Software
 *  Foundation, Inc., 59 Temple Place - Suite 330, Boston, MA 02111-1307, USA.
 */
#include "config.h"
#include <Arduino.h>
#include "esp_task_wdt.h"
#include <TTGO.h>

#include "gui/gui.h"

#include "gui/mainbar/setup_tile/watchface/config/watchface_expr.h"

#include "hardware/hardware.h"
#include "hardware/powermgm.h"

#include "app/weather/weather.h"
#include "app/stopwatch/stopwatch_app.h"
#include "app/alarm_clock/alarm_clock.h"
#include "app/sailing/sailing.h"
#include "app/osmand/osmand_app.h"
#include "app/IRController/IRController.h"
#include "app/fx_rates/fx_rates.h"
#include "app/activity/activity.h"
#include "app/calendar/calendar.h"
#include "app/powermeter/powermeter_app.h"
#include "app/FindPhone/FindPhone.h"
#include "app/gps_status/gps_status.h"
#include "app/osmmap/osmmap_app.h"
#include "app/wifimon/wifimon_app.h"
#include "app/calc/calc_app.h"
#include "app/kodi_remote/kodi_remote_app.h"

void setup() {
    /**
     * hardware setup
     * 
     * /hardware/hardware.cpp
     */
    Serial.begin(115200);
    log_i("starting t-watch %s, version: " __FIRMWARE__ " core: %d", WATCH_VERSION_NAME, xPortGetCoreID() );
    log_i("Configure watchdog to 30s: %d", esp_task_wdt_init( 30, true ) );
    hardware_setup();
    /**
     * gui setup
     * 
     * /gui/gui.cpp
     */
    gui_setup();
    /**
     * add apps here!!!
     * 
     * inlude your header file
     * and call your app setup
     */
    osmmap_app_setup();
    weather_app_setup();
    stopwatch_app_setup();
    alarm_clock_setup();
    activity_app_setup();
    calendar_app_setup();
    gps_status_setup();
    sailing_setup();
    osmand_app_setup();
    IRController_setup();
    fxrates_app_setup();
    powermeter_app_setup();
	FindPhone_setup();
<<<<<<< HEAD
    wifimon_app_setup();
    calc_app_setup();
    kodi_remote_app_setup();
=======

    watchface_expr_setup();
>>>>>>> 24afe270
    /**
     * post hardware setup
     * 
     * /hardware/hardware.cpp
     */
    hardware_post_setup();
}

void loop() {
    powermgm_loop();
}<|MERGE_RESOLUTION|>--- conflicted
+++ resolved
@@ -84,14 +84,10 @@
     fxrates_app_setup();
     powermeter_app_setup();
 	FindPhone_setup();
-<<<<<<< HEAD
     wifimon_app_setup();
     calc_app_setup();
     kodi_remote_app_setup();
-=======
-
     watchface_expr_setup();
->>>>>>> 24afe270
     /**
      * post hardware setup
      * 
