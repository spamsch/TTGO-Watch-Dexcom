# Main screen

![screenshot](images/screen1.png)

On startup you see the main screen (time tile). It show the time and widgets.

Widgets are:

* the current weather (if correctly configured).
* the next alarm.
* the notifications.

# Screen Navigation

 You can swipe with you fingers up, down, left and right between the four main screens. The four screens are organized in time, apps, note and setup tile.

# Quick Settings

![screenshot](images/screen2.png)

A subset of settings can be accessed via a swipe from the top of the screen.

# Settings

![screenshot](images/screen3.png)
![screenshot](images/screen4.png)

Once a setting is selected, you can leave the form with the exit button.

## Battery

Battery status.

## Display

Set color, background, touch feedback with vibrations...

![screenshot](images/display_1.png)
![screenshot](images/display_2.png)

## Move

Enable:

* step counter
* double click
* tilt
* display of step counter

The stepcounter value is published to [gadgetbridge](https://gadgetbridge.org) automatically if bluetooth is enabled.
The frequency of publication is driven by gadgetbridge.
Initially, it is on a 30 minutes frequency.
When the realtime tab of gadgetbridge is selected, the frequency is set to every 5 seconds.
If the watch lost contact with gadgetbridge for more than 30 minutes, the stepcounter is also refreshed when bluetooth is reconnected.

![screenshot](images/move.png)

## Bluetooth

The bluetooth notification work with [gadgetbridge](https://gadgetbridge.org) very well. But keep in mind, bluetooth in standby reduces the battery runtime.

![screenshot](images/bluetooth.png)

## WiFi

![screenshot](images/screen5.png)

## Time

* Enable synchronisation when connect
* Display 12/24 hours
* Select region and location

![screenshot](images/time.png)

## Updates

It is possible to update over the air.

![screenshot](images/update_1.png)
![screenshot](images/update_2.png)

## Utilities

* Format
* Reboot
* Poweroff
* GPS injection

![screenshot](images/utilities.png)

## Sound 

* Enable sound
* Set volume

![screenshot](images/sound.png)

## GPS

![screenshot](images/screen11.png)

## Watchfaces

If you want to customize your own watchface, copy a ![watchface.tar.gz](images/watchface/undone/watchface.tar.gz) to your watch and decompress it with the watchface app.

A `watchface.tar.gz` includes the following files and a extra `watchface_theme.json`. Some example:

![dial](images/watchface/watchface_dial.png)
![hour](images/watchface/watchface_hour.png)
![min](images/watchface/watchface_min.png)
![sec](images/watchface/watchface_sec.png)
![hour shadow](images/watchface/watchface_hour_s.png)
![min shadow](images/watchface/watchface_min_s.png)
![sec shadow](images/watchface/watchface_sec_s.png)

In the file `watchface_theme.json` you will describe the position of information via the `label` or 'image' node. See Cf. [here](WATCHFACE.md) for a node list.
Here you can find some finish watchface packages:

[![swiss clock](images/watchface/swiss/watchface_theme_prev.png)](images/watchface/swiss/watchface.tar.gz)
[![undone clock](images/watchface/undone/watchface_theme_prev.png)](images/watchface/undone/watchface.tar.gz)
[![star trek clock](images/watchface/startrek/watchface_theme_prev.png)](images/watchface/startrek/watchface.tar.gz)
[![rainbow clock](images/watchface/rainbow/watchface_theme_prev.png)](images/watchface/rainbow/watchface.tar.gz)
[![hal9000](images/watchface/hal9000/watchface_theme_prev.png)](images/watchface/hal9000/watchface.tar.gz)
[![black](images/watchface/black/watchface_theme_prev.png)](images/watchface/black/watchface.tar.gz)

# Applications

![screenshot](images/screen7.png)

## weather app

![screenshot](images/screen10.png)

For the weather app you need an openweather.com api-id. http://openweathermap.org/appid is a good starting point.

## Stopwatch

Click play to start.

## Alarm

You can set an alarm, by setting time and day(s) of the week.

The main switch controls if alarm is enabled or not.

Next, select the day(s) of the week for the alarm.
Note that if no days are select, it means an every day alarm.
Finally, select the hour and minute for the alarm.

In the settings, you can select the reminder: vibe, fade, beep.
You can also have the next alarm displayed on the main face.

## ir-remote

For customise your ir-codes, use [WConfigurator](https://github.com/anakod/WConfigurator).

## watchface

This application let you download community based watch faces.
Browse watch face with left/right button.
Clic on the icon when you find yours.

Here you can find an overview of all [watchfaces](https://sharandac.github.io/My-TTGO-Watchfaces/) on github.

Note that the information are downloaded in real time (remember to activate WiFi):

* The list of watchfaces.
* The preview of each watch.

## OSMmap

![screenshot](images/screen9.png)
![maps](images/osmmap_maps.png)
![menu](images/osmmap_menu.png)
![navigation](images/osmmap_navigation.png)

A long press in the middle centers the map to the current gps position.

## OSMAnd

![screenshot](images/screen6.png)

In connection with [OsmAnd](https://osmand.net) the watch can also be used for navigation. Please use the osmand app, otherwise a lot of messages will be displayed.

## Activity tracker

![screenshot](images/screen12.png)

The activity tracker let you check your activity.

In the settings, set your step length and your goals in step and meters.

When associated to Gadgetbrige, activity is reported regularly.
If you need to ensure a synchronization, for example at the beginning of an activity or at the end, you can use the refresh button.
It will force a synchronization.

The trash can button allows to reset step counter.
Useful when starting a new activity an keeping exact track of it.

## Sailing

This app connects to your [OpenPlotter](https://openmarine.net/openplotter) and shows some of your boat stats.

In order to make it work you have to configure your OpenCPN plotter in the connections tab as follows:

![screenshot](images/openplotter.png)

Set "Output filtering" to trasmit the sentences: RMB,RMC,APB

Contact [fliuzzi02](https://github.com/fliuzzi02) for further info and help.
Some improvements might come in the future.

<<<<<<< HEAD
## Kodi Remote

A remote for controlling Kodi. Includes a player tile and a tile for a remote control.

![screenshot](images/kodi_remote_player.png)
![screenshot](images/kodi_remote_control.png)
=======
## Calc

A simple calculator.

![screenshot](images/calc.png)
>>>>>>> 28ba6e32

# Updates

See `Updates` in settings.

# FAQ

## how to make a screenshot?

![screenshot](images/screen8.png)

Press the button for 2 seconds, after that an quickmenu appears. Here you can select the tiny camera icon to take a screenshot.
This can be downloaded via the built-in FTP server (binary and passive mode, username: TTWatch and password: passord), if activated.
The file name is screen.png.

Or the other way:

The firmware has an integrated webserver. Over this a screenshot can be triggered. The image store as png and can be read with gimp. From bash it look like this
```bash
wget x.x.x.x/shot ; wget x.x.x.x/screen.png
```

Pro-tipp:

[lgrossard](https://github.com/lgrossard)! made a little Python script to generate and download the screenshots from the t-watch [here](https://ludovic.grossard.fr/media/twatch_screenshot.py).

## how to change background?

You can change background in the display settings.

If you want to use your own background image, simply upload a PNG with a resolution of 240x240 pixels via ftp to the Watch and name it bg.png and set it in the display settings page 2.<|MERGE_RESOLUTION|>--- conflicted
+++ resolved
@@ -211,20 +211,18 @@
 Contact [fliuzzi02](https://github.com/fliuzzi02) for further info and help.
 Some improvements might come in the future.
 
-<<<<<<< HEAD
 ## Kodi Remote
 
 A remote for controlling Kodi. Includes a player tile and a tile for a remote control.
 
 ![screenshot](images/kodi_remote_player.png)
 ![screenshot](images/kodi_remote_control.png)
-=======
+
 ## Calc
 
 A simple calculator.
 
 ![screenshot](images/calc.png)
->>>>>>> 28ba6e32
 
 # Updates
 
